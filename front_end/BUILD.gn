--- conflicted
+++ resolved
@@ -13,11 +13,7 @@
     ":embedder-scripts",
     ":html_entrypoints",
     ":integration_test_runner",
-<<<<<<< HEAD
     ":index_html",
-    ":legacy_entrypoints",
-=======
->>>>>>> 19c832a5
     "Images",
     "core/i18n/locales",
     "entrypoints/device_mode_emulation_frame",
@@ -103,10 +99,10 @@
   }
 }
 
-<<<<<<< HEAD
 copy_to_gen("index_html") {
   sources = [ "index.html" ]
-=======
+}
+
 group("unittests") {
   deps = [
     "Images:optimize_images",
@@ -248,5 +244,4 @@
     "ui/lit-html:unittests",
     "ui/visual_logging:unittests",
   ]
->>>>>>> 19c832a5
 }