--- conflicted
+++ resolved
@@ -52,10 +52,7 @@
     "../../panels/recorder/*",
     "../../panels/sources/*",
     "../../panels/timeline/*",
-<<<<<<< HEAD
-=======
     "../../testing",
->>>>>>> 19c832a5
   ]
 
   visibility += devtools_models_visibility
