// Copyright 2021 The Chromium Authors. All rights reserved.
// Use of this source code is governed by a BSD-style license that can be
// found in the LICENSE file.

/*
 * Copyright (C) 2011 Google Inc.  All rights reserved.
 * Copyright (C) 2006, 2007, 2008 Apple Inc.  All rights reserved.
 * Copyright (C) 2007 Matt Lilek (pewtermoose@gmail.com).
 * Copyright (C) 2009 Joseph Pecoraro
 *
 * Redistribution and use in source and binary forms, with or without
 * modification, are permitted provided that the following conditions
 * are met:
 *
 * 1.  Redistributions of source code must retain the above copyright
 *     notice, this list of conditions and the following disclaimer.
 * 2.  Redistributions in binary form must reproduce the above copyright
 *     notice, this list of conditions and the following disclaimer in the
 *     documentation and/or other materials provided with the distribution.
 * 3.  Neither the name of Apple Computer, Inc. ("Apple") nor the names of
 *     its contributors may be used to endorse or promote products derived
 *     from this software without specific prior written permission.
 *
 * THIS SOFTWARE IS PROVIDED BY APPLE AND ITS CONTRIBUTORS "AS IS" AND ANY
 * EXPRESS OR IMPLIED WARRANTIES, INCLUDING, BUT NOT LIMITED TO, THE IMPLIED
 * WARRANTIES OF MERCHANTABILITY AND FITNESS FOR A PARTICULAR PURPOSE ARE
 * DISCLAIMED. IN NO EVENT SHALL APPLE OR ITS CONTRIBUTORS BE LIABLE FOR ANY
 * DIRECT, INDIRECT, INCIDENTAL, SPECIAL, EXEMPLARY, OR CONSEQUENTIAL DAMAGES
 * (INCLUDING, BUT NOT LIMITED TO, PROCUREMENT OF SUBSTITUTE GOODS OR SERVICES;
 * LOSS OF USE, DATA, OR PROFITS; OR BUSINESS INTERRUPTION) HOWEVER CAUSED AND
 * ON ANY THEORY OF LIABILITY, WHETHER IN CONTRACT, STRICT LIABILITY, OR TORT
 * (INCLUDING NEGLIGENCE OR OTHERWISE) ARISING IN ANY WAY OUT OF THE USE OF
 * THIS SOFTWARE, EVEN IF ADVISED OF THE POSSIBILITY OF SUCH DAMAGE.
 */

import * as Common from '../../../core/common/common.js';
import * as Host from '../../../core/host/host.js';
import inspectorSyntaxHighlightStyles from '../inspectorSyntaxHighlight.css.legacy.js';

let themeSupportInstance: ThemeSupport;

const themeValueByTargetByName = new Map<Element|null, Map<string, string>>();

export class ThemeSupport extends EventTarget {
  private themeNameInternal = 'default';
  private customSheets: Set<string> = new Set();
  private computedStyleOfHTML = Common.Lazy.lazy(() => window.getComputedStyle(document.documentElement));

  readonly #documentsToTheme: Set<Document> = new Set([document]);

  readonly #darkThemeMediaQuery: MediaQueryList;
  readonly #highContrastMediaQuery: MediaQueryList;
  readonly #onThemeChangeListener = (): void => this.#applyTheme();
  readonly #onHostThemeChangeListener = (): void => this.fetchColorsAndApplyHostTheme();

  private constructor(private setting: Common.Settings.Setting<string>) {
    super();

    // When the theme changes we instantiate a new theme support and reapply.
    // Equally if the user has set to match the system and the OS preference changes
    // we perform the same change.
    this.#darkThemeMediaQuery = window.matchMedia('(prefers-color-scheme: dark)');
    this.#highContrastMediaQuery = window.matchMedia('(forced-colors: active)');
    this.#darkThemeMediaQuery.addEventListener('change', this.#onThemeChangeListener);
    this.#highContrastMediaQuery.addEventListener('change', this.#onThemeChangeListener);
    setting.addChangeListener(this.#onThemeChangeListener);
    Host.InspectorFrontendHost.InspectorFrontendHostInstance.events.addEventListener(
        Host.InspectorFrontendHostAPI.Events.ColorThemeChanged, this.#onHostThemeChangeListener);
  }

  #dispose(): void {
    this.#darkThemeMediaQuery.removeEventListener('change', this.#onThemeChangeListener);
    this.#highContrastMediaQuery.removeEventListener('change', this.#onThemeChangeListener);
    this.setting.removeChangeListener(this.#onThemeChangeListener);
    Host.InspectorFrontendHost.InspectorFrontendHostInstance.events.removeEventListener(
        Host.InspectorFrontendHostAPI.Events.ColorThemeChanged, this.#onHostThemeChangeListener);
  }

  static hasInstance(): boolean {
    return typeof themeSupportInstance !== 'undefined';
  }

  static instance(opts: {
    forceNew: boolean|null,
    setting: Common.Settings.Setting<string>|null,
  } = {forceNew: null, setting: null}): ThemeSupport {
    const {forceNew, setting} = opts;
    if (!themeSupportInstance || forceNew) {
      if (!setting) {
        throw new Error(`Unable to create theme support: setting must be provided: ${new Error().stack}`);
      }

      if (themeSupportInstance) {
        themeSupportInstance.#dispose();
      }
      themeSupportInstance = new ThemeSupport(setting);
    }

    return themeSupportInstance;
  }

  /**
   * Adds additional `Document` instances that should be themed besides the default
   * `window.document` in which this ThemeSupport instance was created.
   */
  addDocumentToTheme(document: Document): void {
    this.#documentsToTheme.add(document);
    this.#fetchColorsAndApplyHostTheme(document);
  }

  getComputedValue(propertyName: string, target: Element|null = null): string {
    // Since we might query the same property name from various targets we need to support
    // per-target caching of computed values. Here we attempt to locate the particular computed
    // value cache for the target element. If no target was specified we use the default computed root,
    // which belongs to the documentElement.
    let themeValueByName = themeValueByTargetByName.get(target);
    if (!themeValueByName) {
      themeValueByName = new Map<string, string>();
      themeValueByTargetByName.set(target, themeValueByName);
    }

    // Since theme changes trigger a reload, we can avoid repeatedly looking up color values
    // dynamically. Instead we can look up the first time and cache them for future use,
    // knowing that the cache will be invalidated by virtue of a reload when the theme changes.
    let themeValue = themeValueByName.get(propertyName);
    if (!themeValue) {
      const styleDeclaration = target ? window.getComputedStyle(target) : this.computedStyleOfHTML();
      if (typeof styleDeclaration === 'symbol') {
        throw new Error(`Computed value for property (${propertyName}) could not be found on documentElement.`);
      }
      themeValue = styleDeclaration.getPropertyValue(propertyName).trim();

      // If we receive back an empty value (nothing has been set) we don't store it for the future.
      // This means that subsequent requests will continue to query the styles in case the value
      // has been set.
      if (themeValue) {
        themeValueByName.set(propertyName, themeValue);
      }
    }

    return themeValue;
  }

  hasTheme(): boolean {
    return this.themeNameInternal !== 'default';
  }

  themeName(): string {
    return this.themeNameInternal;
  }

  injectHighlightStyleSheets(element: Element|ShadowRoot): void {
    this.appendStyle(element, inspectorSyntaxHighlightStyles);
  }

  appendStyle(node: Node, {cssContent}: {cssContent: string}): void {
    const styleElement = document.createElement('style');
    styleElement.textContent = cssContent;
    node.appendChild(styleElement);
  }

  injectCustomStyleSheets(element: Element|ShadowRoot): void {
    for (const sheet of this.customSheets) {
      const styleElement = document.createElement('style');
      styleElement.textContent = sheet;
      element.appendChild(styleElement);
    }
  }

  addCustomStylesheet(sheetText: string): void {
    this.customSheets.add(sheetText);
  }

  #applyTheme(): void {
    for (const document of this.#documentsToTheme) {
      this.#applyThemeToDocument(document);
    }
  }

  #applyThemeToDocument(document: Document): void {
    const isForcedColorsMode = window.matchMedia('(forced-colors: active)').matches;
    const systemPreferredTheme = window.matchMedia('(prefers-color-scheme: dark)').matches ? 'dark' : 'default';

    const useSystemPreferred = this.setting.get() === 'systemPreferred' || isForcedColorsMode;
    this.themeNameInternal = useSystemPreferred ? systemPreferredTheme : this.setting.get();
    document.documentElement.classList.toggle('theme-with-dark-background', this.themeNameInternal === 'dark');

    // Baseline is the name of Chrome's default color theme and there are two of these: default and grayscale.
    // The collective name for the rest of the color themes is dynamic.
    // In the baseline themes Chrome uses custom values for surface colors, whereas for dynamic themes these are color-mixed.
    // To match Chrome we need to know if any of the baseline themes is currently active and assign specific values to surface colors.
    const selectedTheme = getComputedStyle(document.body).getPropertyValue('--user-color-source');
    document.documentElement.classList.toggle('baseline-default', selectedTheme === 'baseline-default');
    document.documentElement.classList.toggle('baseline-grayscale', selectedTheme === 'baseline-grayscale');

    // In the event the theme changes we need to clear caches and notify subscribers.
    themeValueByTargetByName.clear();
    this.customSheets.clear();
    this.dispatchEvent(new ThemeChangeEvent());
  }

  static clearThemeCache(): void {
    themeValueByTargetByName.clear();
  }

  fetchColorsAndApplyHostTheme(): void {
    for (const document of this.#documentsToTheme) {
      this.#fetchColorsAndApplyHostTheme(document);
    }

    // Baseline is the name of Chrome's default color theme and there are two of these: default and grayscale.
    // [RN] Force 'baseline-grayscale' theme for now.
    document.documentElement.classList.add('baseline-grayscale');
  }

  #fetchColorsAndApplyHostTheme(document: Document): void {
    if (Host.InspectorFrontendHost.InspectorFrontendHostInstance.isHostedMode()) {
      this.#applyThemeToDocument(document);
      return;
    }

    const oldColorsCssLink = document.querySelector('link[href*=\'//theme/colors.css\']');
    const newColorsCssLink = document.createElement('link');
    newColorsCssLink.setAttribute(
        'href', `devtools://theme/colors.css?sets=ui,chrome&version=${(new Date()).getTime().toString()}`);
    newColorsCssLink.setAttribute('rel', 'stylesheet');
    newColorsCssLink.setAttribute('type', 'text/css');
    newColorsCssLink.onload = () => {
      if (oldColorsCssLink) {
        oldColorsCssLink.remove();
      }
      this.#applyThemeToDocument(document);
    };
    document.body.appendChild(newColorsCssLink);
<<<<<<< HEAD
    if (await newColorsLoaded) {
      if (colorCssNode) {
        colorCssNode.remove();
      }
      ThemeSupport.instance().applyTheme(document);
    }
=======
>>>>>>> 47f04a53
  }
}

export class ThemeChangeEvent extends Event {
  static readonly eventName = 'themechange';

  constructor() {
    super(ThemeChangeEvent.eventName, {bubbles: true, composed: true});
  }
}<|MERGE_RESOLUTION|>--- conflicted
+++ resolved
@@ -186,12 +186,8 @@
     document.documentElement.classList.toggle('theme-with-dark-background', this.themeNameInternal === 'dark');
 
     // Baseline is the name of Chrome's default color theme and there are two of these: default and grayscale.
-    // The collective name for the rest of the color themes is dynamic.
-    // In the baseline themes Chrome uses custom values for surface colors, whereas for dynamic themes these are color-mixed.
-    // To match Chrome we need to know if any of the baseline themes is currently active and assign specific values to surface colors.
-    const selectedTheme = getComputedStyle(document.body).getPropertyValue('--user-color-source');
-    document.documentElement.classList.toggle('baseline-default', selectedTheme === 'baseline-default');
-    document.documentElement.classList.toggle('baseline-grayscale', selectedTheme === 'baseline-grayscale');
+    // [RN] Force 'baseline-grayscale' theme for now.
+    document.documentElement.classList.add('baseline-grayscale');
 
     // In the event the theme changes we need to clear caches and notify subscribers.
     themeValueByTargetByName.clear();
@@ -207,10 +203,6 @@
     for (const document of this.#documentsToTheme) {
       this.#fetchColorsAndApplyHostTheme(document);
     }
-
-    // Baseline is the name of Chrome's default color theme and there are two of these: default and grayscale.
-    // [RN] Force 'baseline-grayscale' theme for now.
-    document.documentElement.classList.add('baseline-grayscale');
   }
 
   #fetchColorsAndApplyHostTheme(document: Document): void {
@@ -232,15 +224,6 @@
       this.#applyThemeToDocument(document);
     };
     document.body.appendChild(newColorsCssLink);
-<<<<<<< HEAD
-    if (await newColorsLoaded) {
-      if (colorCssNode) {
-        colorCssNode.remove();
-      }
-      ThemeSupport.instance().applyTheme(document);
-    }
-=======
->>>>>>> 47f04a53
   }
 }
 
