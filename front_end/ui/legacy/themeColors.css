/*
 * Copyright 2020 The Chromium Authors. All rights reserved.
 * Use of this source code is governed by a BSD-style license that can be
 * found in the LICENSE file.
 */

/**
 * These are the new set of colors for the new Light/Dark themes. See
 * https://crbug.com/1122511 and
 * https://docs.google.com/document/d/1QrSSRsJRzaQBY3zz73ZL84bTcFUV60yMtE5cuu6ED14
 * for details.
*/
:root {
  --color-primary-old: rgb(26 115 232);
  --color-primary-variant: rgb(66 133 244);
  --color-background: rgb(255 255 255);
  --color-background-inverted: rgb(0 0 0);
  --color-background-inverted-opacity-0: rgb(0 0 0 / 0%);
  --color-background-inverted-opacity-2: rgb(0 0 0 / 2%);
  --color-background-inverted-opacity-30: rgb(0 0 0 / 30%);
  --color-background-inverted-opacity-50: rgb(0 0 0 / 50%);
  --color-background-opacity-50: rgb(255 255 255 / 50%);
  --color-background-opacity-80: rgb(255 255 255 / 80%);
  --color-background-elevation-0: rgb(248 249 249);
  --color-background-elevation-1: rgb(241 243 244);
  --color-background-elevation-2: rgb(222 225 230);
  /** Used when the elevation is visible only on dark theme */
  --color-background-elevation-dark-only: var(--color-background);
  --color-background-highlight: rgb(218 220 224);
  /** To draw grid lines behind elements */
  --divider-line: rgb(0 0 0 / 10%);
  /**
   * When hovering over an element and the background should be a little
   * bit darker. For example, when hovering over a node in the flame chart
   * tree in the performance panel. This color is intentionally opague,
   * since the color of the underlying element should still be dominant.
   */
  --color-background-hover-overlay: rgb(56 121 217 / 10%);
  /**
   * Used when selecting a range of a section, for example when
   * selecting a range in the performance panel timeline.
   */
  --color-selection-highlight: rgb(56 121 217 / 30%);
  --color-selection-highlight-border: rgb(16 81 177);
  /**
   * When showing matching elements of a particular search filter (for example
   * when showing all matching css selectors/rules in the elements style
   * pane). The highlight is intended to be used on top of the original background
   * color and text color.
   */
  --color-match-highlight: rgb(56 121 217 / 20%);
  --color-text-primary: rgb(32 33 36);
  --color-text-secondary: rgb(95 99 104);
  --color-text-secondary-selected: rgb(188 185 182);
  --color-text-disabled: rgb(128 134 139);
  --color-details-hairline: rgb(202 205 209);
  --color-details-hairline-light: rgb(223 225 227);
  --color-accent-red: rgb(217 48 37);
  --color-red: rgb(238 68 47);
  --color-accent-green: rgb(24 128 56);
  --color-accent-green-background: rgb(24 128 56 / 10%);
  --color-green: rgb(99 172 190);
  --color-link: var(--color-primary-old);
  --color-syntax-1: rgb(200 0 0);
  --color-syntax-2: rgb(136 18 128);
  --color-syntax-3: rgb(26 26 166);
  --color-syntax-4: rgb(153 69 0);
  --color-syntax-5: rgb(132 240 255);
  --color-syntax-6: rgb(35 110 37);
  --color-syntax-7: rgb(48 57 66);
  --color-syntax-8: rgb(168 148 166);
  --drop-shadow:
    0 0 0 1px rgb(0 0 0 / 5%),
    0 2px 4px rgb(0 0 0 / 20%),
    0 2px 6px rgb(0 0 0 / 10%);
  --drop-shadow-depth-1:
    0 1px 2px rgb(60 64 67 / 30%),
    0 1px 3px 1px rgb(60 64 67 / 15%);
  --drop-shadow-depth-2:
    0 1px 2px rgb(60 64 67 / 30%),
    0 2px 6px 2px rgb(60 64 67 / 15%);
  --drop-shadow-depth-3:
    0 4px 8px 3px rgb(60 64 67 / 15%),
    0 1px 3px rgb(60 64 67 / 30%);
  --drop-shadow-depth-4:
    0 6px 10px 4px rgb(60 64 67 / 15%),
    0 2px 3px rgb(60 64 67 / 30%);
  --drop-shadow-depth-5:
    0 8px 12px 6px rgb(60 64 67 / 15%),
    0 4px 4px rgb(60 64 67 / 30%);
  --box-shadow-outline-color: rgb(0 0 0 / 50%);
  /** These are the colors of the native Mac scrollbars */
  --color-scrollbar-mac: rgb(143 143 143 / 60%);
  --color-scrollbar-mac-hover: rgb(64 64 64 / 60%);
  /** These colors are used on all non-Mac platforms for scrollbars */
  --color-scrollbar-other: rgb(0 0 0 / 50%);
  --color-scrollbar-other-hover: rgb(0 0 0 / 50%);
  /** These colors have the same value in dark mode */
  --lighthouse-red: rgb(255 78 67);
  --lighthouse-orange: rgb(255 164 0);
  --lighthouse-green: rgb(12 206 106);
  /** The colors are for issue icons and related highlights */
  --issue-color-red: rgb(235 57 65);
  --issue-color-yellow: rgb(242 153 0);
  --issue-color-blue: rgb(26 115 232);
  /** Used to indicate an input box */
  --input-outline: rgb(202 205 209);

  /** These colors are used to show errors */
  --color-error-text: #f00;
  --color-error-border: hsl(0deg 100% 92%);
  --color-error-background: hsl(0deg 100% 97%);
  --color-image-preview-background: rgb(255 255 255);

  /* Colors for styling inputs */
  --color-input-outline: rgb(218 220 224);
  --color-input-outline-active: rgb(26 115 232);
  --color-input-outline-error: rgb(217 48 37);
  --color-input-outline-disabled: rgba(128 134 139 / 20%);
  --color-input-text-disabled: rgba(128 134 139 / 50%);

  /* Colors for styling buttons */
  --color-button-outline-focus: rgb(26 115 232 / 50%);
  --color-button-primary-background-hovering: rgb(77 134 225 / 100%);
  --color-button-primary-background-pressed: rgb(88 132 205);
  --color-button-primary-text: rgb(255 255 255);
  --color-button-primary-text-hover: rgb(218 220 224);
  --color-button-secondary-background-hovering: rgb(26 115 232 / 10%);
  --color-button-secondary-background-pressed: rgb(26 92 178 / 25%);
  --color-button-secondary-border: rgb(218 220 224);
  --color-iconbutton-hover: rgb(0 0 0 / 10%);
  --color-iconbutton-pressed: rgb(0 0 0 / 15%);

  /* Colors for file icons */
  --color-ic-file-document: rgb(39 116 240);
  --color-ic-file-image: rgb(46 184 83);
  --color-ic-file-font: rgb(18 192 226);
  --color-ic-file-script: rgb(240 179 0);
  --color-ic-file-stylesheet: rgb(174 82 255);
  --color-ic-file-webbundle: rgb(128 134 139);
  --color-ic-file-default: rgb(128 134 139);

  /* Code highlighting colors */
  --color-token-variable: inherit;
  --color-token-property: inherit;
  --color-token-type: rgb(0 136 119);
  --color-token-definition: var(--color-token-attribute-value);
  --color-token-variable-special: rgb(0 85 170);
  --color-token-builtin: rgb(50 0 170);
  --color-token-keyword: rgb(171 13 144);
  --color-token-number: rgb(50 0 255);
  --color-token-string: rgb(170 17 17);
  --color-token-string-special: rgb(200 0 0);
  --color-token-atom: rgb(34 17 153);
  --color-token-tag: rgb(136 18 128);
  --color-token-attribute: rgb(153 69 0);
  --color-token-attribute-value: rgb(26 26 168);
  --color-token-comment: rgb(0 117 0);
  --color-token-meta: rgb(85 85 85);
  --color-token-deleted: rgb(221 68 68);
  --color-token-inserted: rgb(34 153 34);

  /* Colors used by the code editor */
  --color-secondary-cursor: #c0c0c0;
  --color-line-number: hsl(0deg 0% 46%);
  --color-matching-bracket-underline: rgb(0 0 0 / 50%);
  --color-matching-bracket-background: rgb(0 0 0 / 7%);
  --color-nonmatching-bracket-underline: rgb(255 0 0 / 50%);
  --color-nonmatching-bracket-background: rgb(255 0 0 / 7%);
  --color-editor-selection: #cfe8fc;
  --color-editor-selection-blurred: #e0e0e0;
  --color-trailing-whitespace: rgb(255 0 0 / 5%);
  --color-selected-option: #fff;
  --color-selected-option-background: #1a73e8;
  --color-selected-option-outline: rgb(255 255 255 / 50%);
  --color-highlighted-line: rgb(255 255 0 / 50%);
  --color-completion-hover: rgb(56 121 217 / 10%);
  --color-search-match-border: rgb(128 128 128);
  --color-selected-search-match: var(--sys-color-on-surface);
  --color-selected-search-match-background: rgb(241 234 0);
  --color-continue-to-location: var(--ref-palette-blue90);
  --color-continue-to-location-hover: var(--ref-palette-blue80);
  --color-continue-to-location-hover-border: var(--ref-palette-blue70);
  --color-continue-to-location-async: var(--ref-palette-green90);
  --color-continue-to-location-async-hover: var(--ref-palette-green80);
  --color-continue-to-location-async-hover-border: var(--ref-palette-green70);
  --color-evaluated-expression: var(--ref-palette-yellow95);
  --color-evaluated-expression-border: var(--ref-palette-yellow70);
  --color-variable-values: var(--ref-palette-orange90);
  --color-non-breakable-line: var(--ref-palette-neutral80);

  /* Color tokens for icons */
  --color-on-surface: rgb(32 33 36);
  --color-on-surface-variant: rgb(110 110 110);
  --color-primary: rgb(11 87 208);
  --color-primary-bright: rgb(27 110 243);
  --color-on-primary: rgb(255 255 255);
  --color-orange: rgb(169 91 18);
  --color-orange-bright: rgb(232 143 33);
  --color-tertiary: rgb(20 108 46);
  --color-tertiary-bright: rgb(25 134 57);
  --color-error: rgb(179 38 30);
  --color-error-bright: rgb(220 54 46);
  --color-purple: rgb(140 30 211);
  --color-purple-bright: rgb(167 67 238);
  --color-turqoise: rgb(0 103 127);
  --color-turqoise-bright: rgb(0 152 196);
  --color-yellow: rgb(121 89 0);
  --color-yellow-bright: rgb(186 130 14);

  /* Chrome Desktop Design System */

  /* Use on all surfaces */

  --sys-color-on-surface: var(--ref-palette-neutral10);
  --sys-color-on-surface-subtle: var(--ref-palette-neutral30);
  --sys-color-on-surface-secondary: var(--ref-palette-neutral30);
  --sys-color-on-surface-primary: var(--ref-palette-primary10);

  /* Universal surfaces */

  --sys-color-surface: var(--ref-palette-neutral99);
  --sys-color-surface-variant: var(--ref-palette-neutral-variant90);

  /* Containers */

  --sys-color-tonal-container: var(--ref-palette-primary90);
  --sys-color-on-tonal-container: var(--ref-palette-primary10);
  --sys-color-tertiary-container: var(--ref-palette-tertiary90);
  --sys-color-on-tertiary-container: var(--ref-palette-tertiary10);
  --sys-color-error-container: var(--ref-palette-error90);
  --sys-color-on-error-container: var(--ref-palette-error10);
  --sys-color-neutral-container: var(--ref-palette-neutral95);
  --sys-color-omnibox-container: var(--sys-color-surface4);

  /* Prominent accent colors */

  --sys-color-primary: var(--ref-palette-primary40);
  --sys-color-on-primary: var(--ref-palette-primary100);
  --sys-color-secondary: var(--ref-palette-secondary40);
  --sys-color-on-secondary: var(--ref-palette-secondary100);
  --sys-color-tertiary: var(--ref-palette-tertiary40);
  --sys-color-on-tertiary: var(--ref-palette-tertiary100);
  --sys-color-error: var(--ref-palette-error40);
  --sys-color-on-error: var(--ref-palette-error100);

  /* Chrome base surface */

  --sys-color-base: var(--ref-palette-neutral98);
  --sys-color-base-container: var(--sys-color-surface4);
  --sys-color-base-container-elevated: var(--ref-palette-neutral100);

  /* Corresponding base on colors */

  --sys-color-on-base: var(--ref-palette-neutral10);
  --sys-color-on-base-divider: var(--ref-palette-primary90);
  /* Inverse */

  --sys-color-inverse-surface: var(--ref-palette-neutral20);
  --sys-color-inverse-primary: var(--ref-palette-primary80);
  --sys-color-inverse-on-surface: var(--ref-palette-neutral95);

  /* Outlines */

  --sys-color-outline: var(--ref-palette-neutral-variant50);
  --sys-color-tonal-outline: var(--ref-palette-primary80);
  --sys-color-neutral-outline: var(--ref-palette-neutral80);
  --sys-color-yellow-outline: var(--ref-palette-yellow70);
  --sys-color-error-outline: var(--ref-palette-error80);
  --sys-color-divider: var(--ref-palette-primary90);
  --sys-color-divider-on-tonal-container: var(--ref-palette-primary80);
  --sys-color-divider-prominent: var(--ref-palette-primary70);

  /* States */

  --sys-color-state-hover-on-prominent: color-mix(in sRGB, var(--ref-palette-neutral99) 10%, transparent);
  --sys-color-state-hover-on-subtle: color-mix(in sRGB, var(--ref-palette-neutral10) 6%, transparent);
  --sys-color-state-hover-dim-blend-protection: rgb(6 46 111 / 18%);
  --sys-color-state-hover-bright-blend-protection: rgb(31 31 31 / 6%);
  --sys-color-state-ripple-neutral-on-prominent: color-mix(in sRGB, var(--ref-palette-neutral99) 16%, transparent);
  --sys-color-state-ripple-neutral-on-subtle: color-mix(in sRGB, var(--ref-palette-neutral10) 8%, transparent);
  --sys-color-state-ripple-primary: color-mix(in sRGB, var(--ref-palette-primary70) 32%, transparent);
  --sys-color-state-focus-ring: var(--ref-palette-primary40);
  --sys-color-state-focus-select: var(--ref-palette-primary80);
  --sys-color-state-focus-highlight: rgb(31 31 31 / 6%);
  --sys-color-state-disabled: rgb(31 31 31 / 38%);
  --sys-color-state-disabled-container: rgb(31 31 31 / 12%);
  --sys-color-state-header-hover: var(--ref-palette-primary80);
  --sys-color-state-on-header-hover: var(--ref-palette-primary20);

  /* Surfaces */

  --sys-color-surface5: color-mix(in sRGB, var(--ref-palette-primary40) 14%, var(--ref-palette-neutral99));
  --sys-color-surface4: color-mix(in sRGB, var(--ref-palette-primary40) 12%, var(--ref-palette-neutral99));
  --sys-color-surface3: color-mix(in sRGB, var(--ref-palette-primary40) 11%, var(--ref-palette-neutral99));
  --sys-color-surface2: color-mix(in sRGB, var(--ref-palette-primary40) 8%, var(--ref-palette-neutral99));
  --sys-color-surface1: color-mix(in sRGB, var(--ref-palette-primary40) 5%, var(--ref-palette-neutral99));
  /* Chrome DevTools Design System */

  /* Prominent accent colors for icons */

  --sys-color-primary-bright: var(--ref-palette-primary50);
  --sys-color-blue-bright: var(--ref-palette-blue50);
  --sys-color-green-bright: var(--ref-palette-green60);
  --sys-color-error-bright: var(--ref-palette-error50);
  --sys-color-orange-bright: var(--ref-palette-orange60);
  --sys-color-yellow-bright: var(--ref-palette-yellow60);
  --sys-color-cyan-bright: var(--ref-palette-cyan50);
  --sys-color-purple-bright: var(--ref-palette-purple50);
  --sys-color-neutral-bright: var(--ref-palette-neutral70);
  --sys-color-pink-bright: var(--ref-palette-pink60);

  /* Prominent accent colors for text */

  --sys-color-blue: var(--ref-palette-blue40);
  --sys-color-on-blue: var(--ref-palette-blue100);
  --sys-color-green: var(--ref-palette-green40);
  --sys-color-on-green: var(--ref-palette-green100);
  --sys-color-orange: var(--ref-palette-orange40);
  --sys-color-on-orange: var(--ref-palette-orange100);
  --sys-color-yellow: var(--ref-palette-yellow40);
  --sys-color-on-yellow: var(--ref-palette-yellow100);
  --sys-color-cyan: var(--ref-palette-cyan40);
  --sys-color-on-cyan: var(--ref-palette-cyan100);
  --sys-color-purple: var(--ref-palette-purple40);
  --sys-color-on-purple: var(--ref-palette-purple100);
  --sys-color-pink: var(--ref-palette-pink40);
  --sys-color-on-pink: var(--ref-palette-pink100);

  /* Containers */

  --sys-color-yellow-container: var(--ref-palette-yellow90);
  --sys-color-on-yellow-container: var(--ref-palette-yellow10);

  /* Universal surfaces */

  --sys-color-cdt-base: var(--sys-color-base-container);
  --sys-color-cdt-base-container: var(--ref-palette-neutral99);

  /* Tinted surfaces */

  --sys-color-surface-yellow: rgb(254 246 213 / 100%);
  --sys-color-surface-yellow-high: rgb(253 240 185 / 100%);
  --sys-color-surface-error: rgb(252 235 235 / 100%);
  --sys-color-surface-green: rgb(219 243 226 / 100%);

  /* Corresponding on colors */

  --sys-color-on-surface-yellow: var(--ref-palette-yellow20);
  --sys-color-on-surface-error: var(--ref-palette-error30);
  --sys-color-on-surface-green: var(--ref-palette-green20);

  /* Syntax highlighting */

  --sys-color-token-variable: var(--sys-color-on-surface);
  --sys-color-token-property: var(--sys-color-on-surface);
  --sys-color-token-property-special: var(--ref-palette-error50);
  --sys-color-token-type: var(--ref-palette-green50);
  --sys-color-token-definition: var(--ref-palette-blue30);
  --sys-color-token-variable-special: var(--ref-palette-blue30);
  --sys-color-token-builtin: var(--ref-palette-blue20);
  --sys-color-token-keyword: var(--ref-palette-pink40);
  --sys-color-token-number: var(--ref-palette-blue40);
  --sys-color-token-string: var(--ref-palette-error40);
  --sys-color-token-string-special: var(--ref-palette-error50);
  --sys-color-token-atom: var(--ref-palette-blue20);
  --sys-color-token-tag: var(--ref-palette-pink30);
  --sys-color-token-attribute: var(--ref-palette-orange40);
  --sys-color-token-attribute-value: var(--ref-palette-blue30);
  --sys-color-token-comment: var(--ref-palette-green40);
  --sys-color-token-meta: var(--ref-palette-neutral60);
  --sys-color-token-deleted: var(--ref-palette-error50);
  --sys-color-token-inserted: var(--ref-palette-green60);
  --sys-color-token-pseudo-element: var(--ref-palette-blue40);
  --sys-color-token-subtle: var(--ref-palette-neutral60);

  /* Color for strokestyle of canvas in flame chart */
  /* It is the same color as sys-color-primary but with a 10% opacity */
  --app-color-strokestyle: rgb(11 87 208 / 10%);

  /* Colors for data grid in Performance Panel */

  --app-color-selected-progress-bar: var(--ref-palette-primary80);
  --app-border-selected-progress-bar: var(--ref-palette-primary70);

  /* Colors for timeline in Performance Panel */

  --app-color-loading: var(--ref-palette-blue70);
  --app-color-loading-children: var(--ref-palette-blue80);
  --app-color-scripting: var(--ref-palette-yellow70);
  --app-color-scripting-children: var(--ref-palette-yellow80);
  --app-color-rendering: var(--ref-palette-purple70);
  --app-color-rendering-children: var(--ref-palette-purple80);
  --app-color-painting: var(--ref-palette-green70);
  --app-color-painting-children: var(--ref-palette-green80);
  --app-color-messaging: var(--ref-palette-cyan70);
  --app-color-messaging-children: var(--ref-palette-cyan80);
  --app-color-task: var(--ref-palette-neutral80);
  --app-color-task-children: var(--ref-palette-neutral90);
  --app-color-system: var(--ref-palette-neutral80);
  --app-color-system-children: var(--ref-palette-neutral90);
  --app-color-idle: var(--ref-palette-neutral90);
  --app-color-idle-children: var(--ref-palette-neutral100);
  --app-color-async: var(--ref-palette-error60);
  --app-color-async-children: var(--ref-palette-error70);
  --app-color-other: var(--ref-palette-neutral87);
  --app-color-doc: var(--ref-palette-blue60);
  --app-color-css: var(--ref-palette-purple60);
  --app-color-image: var(--ref-palette-green80);
  --app-color-media: var(--ref-palette-green60);
  --app-color-font: var(--ref-palette-cyan60);
  --app-color-wasm: var(--ref-palette-indigo60);

  /**
   * Color for the active breadcrumb in the Performance Panel timeline.
   */
  --app-color-active-breadcrumb: var(--ref-palette-blue40);

  /**
  * Gradients
  */
  --sys-color-gradient-primary: var(--ref-palette-primary90);
  --sys-color-gradient-tertiary: var(--ref-palette-tertiary95);

  /**
   * Colors for Coverage visualization.
   */
  --app-color-coverage-used: var(--ref-palette-neutral80);
  --app-color-coverage-unused: var(--sys-color-error-bright);
  --app-color-toolbar-background: var(--sys-color-surface4);
<<<<<<< HEAD
}

:root.baseline-default {
  --sys-color-surface5: color-mix(in sRGB, #6991d6 14%, var(--ref-palette-neutral100));
  --sys-color-surface4: color-mix(in sRGB, #6991d6 12%, var(--ref-palette-neutral100));
  --sys-color-surface3: color-mix(in sRGB, #6991d6 11%, var(--ref-palette-neutral100));
  --sys-color-surface2: color-mix(in sRGB, #6991d6 8%, var(--ref-palette-neutral100));
  --sys-color-surface1: color-mix(in sRGB, #6991d6 5%, var(--ref-palette-neutral100));
}

:root.baseline-grayscale {
  --sys-color-divider: var(--ref-palette-neutral90);
  --sys-color-surface5: color-mix(in sRGB, var(--ref-palette-neutral40) 14%, var(--ref-palette-neutral100));
  --sys-color-surface4: color-mix(in sRGB, var(--ref-palette-neutral40) 12%, var(--ref-palette-neutral100));
  --sys-color-surface3: color-mix(in sRGB, var(--ref-palette-neutral40) 11%, var(--ref-palette-neutral100));
  --sys-color-surface2: color-mix(in sRGB, var(--ref-palette-neutral40) 8%, var(--ref-palette-neutral100));
  --sys-color-surface1: color-mix(in sRGB, var(--ref-palette-neutral40) 5%, var(--ref-palette-neutral100));
}

:root.baseline-default,
:root.baseline-grayscale {
  --sys-color-base: var(--ref-palette-neutral100);

  &.-theme-with-dark-background {
    --sys-color-surface5: color-mix(in sRGB, #d1e1ff 14%, var(--ref-palette-neutral10));
    --sys-color-surface4: color-mix(in sRGB, #d1e1ff 12%, var(--ref-palette-neutral10));
    --sys-color-surface3: color-mix(in sRGB, #d1e1ff 11%, var(--ref-palette-neutral10));
    --sys-color-surface2: color-mix(in sRGB, #d1e1ff 8%, var(--ref-palette-neutral10));
    --sys-color-surface1: color-mix(in sRGB, #d1e1ff 5%, var(--ref-palette-neutral10));
    --sys-color-divider: var(--ref-palette-neutral40);
    --sys-color-base: var(--ref-palette-neutral25);
    --sys-color-surface: var(--ref-palette-neutral10);
  }
=======

  /**
   * Colors for menus.
   */
  --app-color-menu-background: var(--sys-color-surface);

  /**
   * Colors for navigation drawers.
   */
  --app-color-navigation-drawer-label-selected: var(--sys-color-on-surface);
  --app-color-navigation-drawer-background-selected: var(--ref-palette-primary95);

  /**
   * Colors for performance panel metric ratings.
   */
  --app-color-performance-bad: var(--color-error-bright);
  --app-color-performance-ok: var(--color-orange-bright);
  --app-color-performance-good: var(--sys-color-green-bright);

  /**
   * Colors for performance panel annotations list in sidebar.
   */
  --app-color-performance-sidebar-label: var(--ref-palette-purple80);
>>>>>>> 47f04a53
}

:root.baseline-default {
  --sys-color-surface5: color-mix(in sRGB, #6991d6 14%, var(--ref-palette-neutral100));
  --sys-color-surface4: color-mix(in sRGB, #6991d6 12%, var(--ref-palette-neutral100));
  --sys-color-surface3: color-mix(in sRGB, #6991d6 11%, var(--ref-palette-neutral100));
  --sys-color-surface2: color-mix(in sRGB, #6991d6 8%, var(--ref-palette-neutral100));
  --sys-color-surface1: color-mix(in sRGB, #6991d6 5%, var(--ref-palette-neutral100));

  /**
   * Color for navigation drawers.
   */
  --app-color-navigation-drawer-label-selected: var(--sys-color-primary);

  &.theme-with-dark-background {
    /**
    * Color for navigation drawers.
    */
    --app-color-navigation-drawer-label-selected: var(--sys-color-surface);
  }
}

:root.baseline-grayscale {
  --sys-color-divider: var(--ref-palette-neutral90);
  --sys-color-surface5: color-mix(in sRGB, var(--ref-palette-neutral40) 14%, var(--ref-palette-neutral100));
  --sys-color-surface4: color-mix(in sRGB, var(--ref-palette-neutral40) 12%, var(--ref-palette-neutral100));
  --sys-color-surface3: color-mix(in sRGB, var(--ref-palette-neutral40) 11%, var(--ref-palette-neutral100));
  --sys-color-surface2: color-mix(in sRGB, var(--ref-palette-neutral40) 8%, var(--ref-palette-neutral100));
  --sys-color-surface1: color-mix(in sRGB, var(--ref-palette-neutral40) 5%, var(--ref-palette-neutral100));
}

:root.baseline-default,
:root.baseline-grayscale {
  --sys-color-base: var(--ref-palette-neutral100);
  --sys-color-surface: var(--ref-palette-neutral100);
  --sys-color-cdt-base-container: var(--ref-palette-neutral100);

  &.theme-with-dark-background {
    --sys-color-surface5: color-mix(in sRGB, #d1e1ff 14%, var(--ref-palette-neutral10));
    --sys-color-surface4: color-mix(in sRGB, #d1e1ff 12%, var(--ref-palette-neutral10));
    --sys-color-surface3: color-mix(in sRGB, #d1e1ff 11%, var(--ref-palette-neutral10));
    --sys-color-surface2: color-mix(in sRGB, #d1e1ff 8%, var(--ref-palette-neutral10));
    --sys-color-surface1: color-mix(in sRGB, #d1e1ff 5%, var(--ref-palette-neutral10));
    --sys-color-divider: var(--ref-palette-neutral40);
    --sys-color-base: var(--ref-palette-neutral25);
    --sys-color-surface: var(--ref-palette-neutral10);
    --sys-color-cdt-base-container: var(--ref-palette-neutral15);
  }
}

.theme-with-dark-background {
  --color-primary-old: rgb(138 180 248);
  --color-primary-variant: rgb(102 157 246);
  --color-background: rgb(32 33 36);
  --color-background-inverted: rgb(255 255 255);
  --color-background-inverted-opacity-2: rgb(255 255 255 / 2%);
  --color-background-inverted-opacity-30: rgb(255 255 255 / 30%);
  --color-background-inverted-opacity-50: rgb(255 255 255 / 50%);
  --color-background-opacity-50: rgb(32 33 36 / 50%);
  --color-background-opacity-80: rgb(32 33 36 / 80%);
  --color-background-elevation-0: rgb(32 32 35);
  --color-background-elevation-1: rgb(41 42 45);
  --color-background-elevation-2: rgb(53 54 58);
  --color-background-elevation-dark-only: var(--color-background-elevation-1);
  --color-background-highlight: rgb(69 69 69);
  --divider-line: rgb(255 255 255 / 10%);
  --color-background-hover-overlay: rgb(56 121 217 / 10%);
  --color-selection-highlight: rgb(251 202 70 / 20%);
  --color-selection-highlight-border: rgb(251 202 70);
  --color-match-highlight: rgb(56 121 217 / 35%);
  --color-text-primary: rgb(232 234 237);
  --color-text-secondary: rgb(154 160 166);
  --color-text-secondary-selected: rgb(188 185 182);
  --color-text-disabled: rgb(128 134 139);
  --color-details-hairline: rgb(73 76 80);
  --color-details-hairline-light: rgb(54 57 59);
  --color-accent-red: rgb(242 139 130);
  --color-red: rgb(237 78 76);
  --color-accent-green: rgb(129 201 149);
  --color-accent-green-background: rgb(129 201 149 / 20%);
  --color-link: var(--color-primary-old);
  --color-syntax-1: rgb(53 212 199);
  --color-syntax-2: rgb(93 176 215);
  --color-syntax-2-rgb: 93 176 215;
  --color-syntax-3: rgb(242 151 102);
  --color-syntax-4: rgb(155 187 220);
  --color-syntax-5: rgb(132 240 255);
  --color-syntax-6: rgb(171 171 171);
  --color-syntax-7: rgb(207 208 208);
  --color-syntax-8: rgb(93 176 215);
  --drop-shadow:
    0 0 0 1px rgb(255 255 255 / 20%),
    0 2px 4px 2px rgb(0 0 0 / 20%),
    0 2px 6px 2px rgb(0 0 0 / 10%);
  --drop-shadow-depth-1:
    0 1px 2px rgb(0 0 0 / 30%),
    0 1px 3px 1px rgb(0 0 0 / 15%);
  --drop-shadow-depth-2:
    0 1px 2px rgb(0 0 0 / 30%),
    0 2px 6px 2px rgb(0 0 0 / 15%);
  --drop-shadow-depth-3:
    0 4px 8px 3px rgb(0 0 0 / 15%),
    0 1px 3px rgb(0 0 0 / 30%);
  --drop-shadow-depth-4:
    0 6px 10px 4px rgb(0 0 0 / 15%),
    0 2px 3px rgb(0 0 0 / 30%);
  --drop-shadow-depth-5:
    0 8px 12px 6px rgb(0 0 0 / 15%),
    0 4px 4px rgb(0 0 0 / 30%);
  --box-shadow-outline-color: rgb(0 0 0 / 50%);
  --color-scrollbar-mac: rgb(51 51 51);
  --color-scrollbar-mac-hover: rgb(75 76 79);
  --color-scrollbar-other: rgb(51 51 51);
  --color-scrollbar-other-hover: rgb(75 76 79);
  --color-error-text: hsl(0deg 100% 75%);
  --color-error-border: rgb(92 0 0);
  --color-error-background: hsl(0deg 100% 8%);
  /* Colors for styling inputs */
  --color-input-outline: rgb(60 64 67);
  --color-input-outline-active: rgb(138 180 248);
  --color-input-outline-error: rgb(242 139 130);
  --color-input-outline-disabled: rgba(189 193 198 / 20%);
  --color-input-text-disabled: rgba(128 134 139 / 70%);
  /* Colors for styling buttons */
  --color-button-outline-focus: rgb(138 180 248 / 75%);
  --color-button-primary-background-hovering: rgb(174 203 250 / 100%);
  --color-button-primary-background-pressed: rgb(210 227 252 / 100%);
  --color-button-primary-text: rgb(0 0 0);
  --color-button-primary-text-hover: rgb(60 61 65);
  --color-button-secondary-background-hovering: rgb(138 180 248 / 15%);
  --color-button-secondary-background-pressed: rgb(138 180 248 / 23%);
  --color-button-secondary-border: rgb(60 61 65);
  --color-iconbutton-hover: rgb(255 255 255 / 12%);
  --color-iconbutton-pressed: rgb(255 255 255 / 20%);

  /* Colors for file icons */
  --color-ic-file-document: rgb(39 116 240);
  --color-ic-file-image: rgb(30 142 62);
  --color-ic-file-font: rgb(18 181 203);
  --color-ic-file-script: rgb(234 134 0);
  --color-ic-file-stylesheet: rgb(161 66 244);
  --color-ic-file-webbundle: rgb(128 134 139);
  --color-ic-file-default: rgb(128 134 139);

  /* Code highlighting colors */
  --color-token-variable: rgb(217 217 217);
  --color-token-property: rgb(210 192 87);
  --color-token-type: var(--color-token-tag);
  --color-token-definition: var(--color-token-tag);
  --color-token-builtin: rgb(159 180 214);
  --color-token-variable-special: rgb(0 85 170);
  --color-token-keyword: rgb(154 127 213);
  --color-token-string: rgb(242 139 84);
  --color-token-string-special: var(--color-token-string);
  --color-token-atom: rgb(161 247 181);
  --color-token-number: var(--color-token-atom);
  --color-token-comment: var(--color-syntax-6);
  --color-token-tag: rgb(93 176 215);
  --color-token-attribute: rgb(155 187 220);
  --color-token-attribute-value: rgb(242 151 102);
  --color-token-meta: rgb(221 251 85);

  /* Colors used by the code editor */
  --color-secondary-cursor: rgb(63 63 63);
  --color-line-number: rgb(138 138 138);
  --color-matching-bracket-underline: rgb(217 217 217);
  --color-matching-bracket-background: initial;
  --color-nonmatching-bracket-underline: rgb(255 26 26);
  --color-nonmatching-bracket-background: initial;
  --color-editor-selection: hsl(207deg 88% 22%);
  --color-editor-selection-blurred: #454545;
  --color-trailing-whitespace: rgb(255 0 0 / 5%);
  --color-selected-option: #fff;
  --color-selected-option-background: #0e639c;
  --color-selected-option-outline: rgb(0 0 0 / 50%);
  --color-highlighted-line: hsl(133deg 100% 30% / 50%);
  --color-completion-hover: rgb(56 121 217 / 10%);
  --color-search-match-border: rgb(128 128 128);
  --color-selected-search-match: #eee;
  --color-selected-search-match-background: hsl(133deg 100% 30%);
  --color-continue-to-location: var(--ref-palette-yellow30);
  --color-continue-to-location-hover: var(--ref-palette-yellow40);
  --color-continue-to-location-hover-border: var(--ref-palette-yellow50);
  --color-continue-to-location-async: var(--ref-palette-green30);
  --color-continue-to-location-async-hover: var(--ref-palette-green4);
  --color-continue-to-location-async-hover-border: var(--ref-palette-green50);
  --color-evaluated-expression: var(--ref-palette-yellow30);
  --color-evaluated-expression-border: var(--ref-palette-yellow40);
  --color-variable-values: var(--sys-color-surface-error);
  --color-non-breakable-line: var(--ref-palette-neutral30);

  /* Color tokens for icons */
  --color-on-surface: rgb(232 234 237);
  --color-on-surface-variant: rgb(145 145 145);
  --color-primary: rgb(168 199 250);
  --color-primary-bright: rgb(124 172 248);
  --color-on-primary: rgb(255 255 255);
  --color-orange: rgb(255 184 113);
  --color-orange-bright: rgb(238 152 54);
  --color-tertiary: rgb(109 213 140);
  --color-tertiary-bright: rgb(55 190 95);
  --color-error: rgb(242 184 181);
  --color-error-bright: rgb(228 105 98);
  --color-purple: rgb(226 182 255);
  --color-purple-bright: rgb(209 144 255);
  --color-turqoise: rgb(92 213 251);
  --color-turqoise-bright: rgb(56 185 222);
  --color-yellow: rgb(251 188 5);
  --color-yellow-bright: rgb(217 162 0);

  /* Chrome Desktop Design System */

  /* Use on all surfaces */

  --sys-color-on-surface: var(--ref-palette-neutral90);
  --sys-color-on-surface-subtle: var(--ref-palette-neutral80);
  --sys-color-on-surface-secondary: var(--ref-palette-neutral80);
  --sys-color-on-surface-primary: var(--ref-palette-primary90);

  /* Universal surfaces */

  --sys-color-surface: var(--ref-palette-neutral10);
  --sys-color-surface-variant: var(--ref-palette-neutral-variant30);

  /* Containers */

  --sys-color-tonal-container: var(--ref-palette-secondary30);
  --sys-color-on-tonal-container: var(--ref-palette-secondary90);
  --sys-color-tertiary-container: var(--ref-palette-tertiary30);
  --sys-color-on-tertiary-container: var(--ref-palette-tertiary90);
  --sys-color-error-container: var(--ref-palette-error30);
  --sys-color-on-error-container: var(--ref-palette-error90);
  --sys-color-neutral-container: var(--ref-palette-neutral25);
  --sys-color-omnibox-container: var(--ref-palette-neutral15);

  /* Prominent accent colors */

  --sys-color-primary: var(--ref-palette-primary80);
  --sys-color-on-primary: var(--ref-palette-primary20);
  --sys-color-secondary: var(--ref-palette-secondary80);
  --sys-color-on-secondary: var(--ref-palette-secondary20);
  --sys-color-tertiary: var(--ref-palette-tertiary80);
  --sys-color-on-tertiary: var(--ref-palette-tertiary20);
  --sys-color-error: var(--ref-palette-error80);
  --sys-color-on-error: var(--ref-palette-error20);

  /* Chrome base surface */

  --sys-color-base: var(--ref-palette-secondary25);
  --sys-color-base-container: var(--ref-palette-neutral15);
  --sys-color-base-container-elevated: var(--ref-palette-neutral25);

  /* Corresponding base on colors */

  --sys-color-on-base: var(--ref-palette-neutral90);
  --sys-color-on-base-divider: var(--ref-palette-neutral40);

  /* Inverse */

  --sys-color-inverse-surface: var(--ref-palette-neutral90);
  --sys-color-inverse-primary: var(--ref-palette-primary40);
  --sys-color-inverse-on-surface: var(--ref-palette-neutral10);

  /* Outlines */

  --sys-color-outline: var(--ref-palette-neutral-variant60);
  --sys-color-tonal-outline: var(--ref-palette-secondary50);
  --sys-color-neutral-outline: var(--ref-palette-neutral50);
  --sys-color-yellow-outline: var(--ref-palette-yellow40);
  --sys-color-error-outline: var(--ref-palette-error80);
  --sys-color-divider: var(--ref-palette-secondary35);
  --sys-color-divider-on-tonal-container: var(--ref-palette-neutral40);
  --sys-color-divider-prominent: var(--ref-palette-neutral50);

  /* States */

  --sys-color-state-hover-on-prominent: color-mix(in sRGB, var(--ref-palette-neutral10) 6%, transparent);
  --sys-color-state-hover-on-subtle: color-mix(in sRGB, var(--ref-palette-neutral99) 10%, transparent);
  --sys-color-state-hover-dim-blend-protection: rgb(31 31 31 / 10%);
  --sys-color-state-hover-bright-blend-protection: rgb(31 31 31 / 16%);
  --sys-color-state-ripple-neutral-on-prominent: color-mix(in sRGB, var(--ref-palette-neutral10) 12%, transparent);
  --sys-color-state-ripple-neutral-on-subtle: color-mix(in sRGB, var(--ref-palette-neutral99) 16%, transparent);
  --sys-color-state-ripple-primary: color-mix(in sRGB, var(--ref-palette-primary60) 32%, transparent);
  --sys-color-state-focus-ring: var(--ref-palette-primary80);
  --sys-color-state-focus-select: var(--ref-palette-secondary50);
  --sys-color-state-focus-highlight: rgb(253 252 251 / 10%);
  --sys-color-state-disabled: rgb(227 227 227 / 38%);
  --sys-color-state-disabled-container: rgb(227 227 227 / 12%);
  --sys-color-state-header-hover: var(--ref-palette-secondary30);
  --sys-color-state-on-header-hover: var(--ref-palette-secondary90);

  /* Surfaces */

  --sys-color-surface5: color-mix(in sRGB, var(--ref-palette-primary80) 14%, var(--ref-palette-neutral10));
  --sys-color-surface4: color-mix(in sRGB, var(--ref-palette-primary80) 12%, var(--ref-palette-neutral10));
  --sys-color-surface3: color-mix(in sRGB, var(--ref-palette-primary80) 11%, var(--ref-palette-neutral10));
  --sys-color-surface2: color-mix(in sRGB, var(--ref-palette-primary80) 8%, var(--ref-palette-neutral10));
  --sys-color-surface1: color-mix(in sRGB, var(--ref-palette-primary80) 5%, var(--ref-palette-neutral10));

  /* Chrome DevTools Design System */

  /* Prominent accent colors for icons */

  --sys-color-primary-bright: var(--ref-palette-primary70);
  --sys-color-blue-bright: var(--ref-palette-blue70);
  --sys-color-green-bright: var(--ref-palette-green70);
  --sys-color-error-bright: var(--ref-palette-error60);
  --sys-color-orange-bright: var(--ref-palette-orange70);
  --sys-color-yellow-bright: var(--ref-palette-yellow70);
  --sys-color-cyan-bright: var(--ref-palette-cyan70);
  --sys-color-purple-bright: var(--ref-palette-purple70);
  --sys-color-neutral-bright: var(--ref-palette-neutral50);
  --sys-color-pink-bright: var(--ref-palette-pink70);

  /* Prominent accent colors for text */

  --sys-color-blue: var(--ref-palette-blue80);
  --sys-color-on-blue: var(--ref-palette-blue20);
  --sys-color-green: var(--ref-palette-green80);
  --sys-color-on-green: var(--ref-palette-green20);
  --sys-color-orange: var(--ref-palette-orange80);
  --sys-color-on-orange: var(--ref-palette-orange20);
  --sys-color-yellow: var(--ref-palette-yellow80);
  --sys-color-on-yellow: var(--ref-palette-yellow20);
  --sys-color-cyan: var(--ref-palette-cyan80);
  --sys-color-on-cyan: var(--ref-palette-cyan20);
  --sys-color-purple: var(--ref-palette-purple80);
  --sys-color-on-purple: var(--ref-palette-purple20);
  --sys-color-pink: var(--ref-palette-pink80);
  --sys-color-on-pink: var(--ref-palette-pink20);

  /* Containers */

  --sys-color-yellow-container: var(--ref-palette-yellow30);
  --sys-color-on-yellow-container: var(--ref-palette-yellow90);

  /* Universal surfaces */

  --sys-color-cdt-base: var(--sys-color-base);
  --sys-color-cdt-base-container: var(--sys-color-base-container);

  /* Tinted surfaces */

  --sys-color-surface-yellow: rgb(65 60 38 / 100%);
  --sys-color-surface-yellow-high: rgb(76 68 37 / 100%);
  --sys-color-surface-error: rgb(78 53 52 / 100%);
  --sys-color-surface-green: rgb(43 70 51 / 100%);

  /* Corresponding on colors */

  --sys-color-on-surface-yellow: var(--ref-palette-yellow90);
  --sys-color-on-surface-error: var(--ref-palette-error90);
  --sys-color-on-surface-green: var(--ref-palette-green90);

  /* Syntax highlighting */

  --sys-color-token-variable: var(--ref-palette-neutral80);
  --sys-color-token-property: var(--ref-palette-yellow70);
  --sys-color-token-property-special: var(--ref-palette-cyan80);
  --sys-color-token-type: var(--ref-palette-blue70);
  --sys-color-token-definition: var(--ref-palette-blue70);
  --sys-color-token-variable-special: var(--ref-palette-blue40);
  --sys-color-token-builtin: var(--ref-palette-blue80);
  --sys-color-token-keyword: var(--ref-palette-purple60);
  --sys-color-token-number: var(--ref-palette-green90);
  --sys-color-token-string: var(--ref-palette-orange70);
  --sys-color-token-string-special: var(--ref-palette-orange70);
  --sys-color-token-atom: var(--ref-palette-green90);
  --sys-color-token-tag: var(--ref-palette-blue70);
  --sys-color-token-attribute: var(--ref-palette-blue80);
  --sys-color-token-attribute-value: var(--ref-palette-orange70);
  --sys-color-token-comment: var(--ref-palette-neutral70);
  --sys-color-token-meta: var(--ref-palette-neutral60);
  --sys-color-token-deleted: var(--ref-palette-error50);
  --sys-color-token-inserted: var(--ref-palette-green60);
  --sys-color-token-pseudo-element: var(--ref-palette-pink70);
  --sys-color-token-subtle: var(--ref-palette-neutral60);

  /* Color for strokestyle of canvas in flame chart */
  /* It is the same color as sys-color-primary but with a 10% opacity */
  --app-color-strokestyle: rgb(168 199 250 / 10%);

  /* Colors for data grid in Performance Panel */

  --app-color-selected-progress-bar: var(--ref-palette-secondary40);
  --app-border-selected-progress-bar: var(--ref-palette-secondary50);

  /* Colors for timeline in Performance Panel */

  --app-color-loading: var(--ref-palette-blue60);
  --app-color-loading-children: var(--ref-palette-blue50);
  --app-color-scripting: var(--ref-palette-yellow70);
  --app-color-scripting-children: var(--ref-palette-yellow60);
  --app-color-rendering: var(--ref-palette-purple60);
  --app-color-rendering-children: var(--ref-palette-purple50);
  --app-color-painting: var(--ref-palette-green70);
  --app-color-painting-children: var(--ref-palette-green60);
  --app-color-task: var(--ref-palette-neutral80);
  --app-color-task-children: var(--ref-palette-neutral70);
  --app-color-system: var(--ref-palette-neutral50);
  --app-color-system-children: var(--ref-palette-neutral40);
  --app-color-idle: var(--ref-palette-neutral30);
  --app-color-idle-children: var(--ref-palette-neutral20);
  --app-color-async: var(--ref-palette-error60);
  --app-color-async-children: var(--ref-palette-error50);
  --app-color-other: var(--ref-palette-neutral60);
  --app-color-doc: var(--ref-palette-blue60);
  --app-color-css: var(--ref-palette-purple60);
  --app-color-image: var(--ref-palette-green80);
  --app-color-media: var(--ref-palette-green60);
  --app-color-font: var(--ref-palette-cyan60);
  --app-color-wasm: var(--ref-palette-indigo60);

  /**
   * Color for the active breadcrumb in the Performance Panel timeline.
   */
  --app-color-active-breadcrumb: var(--ref-palette-blue40);

  /**
  * Gradients
  */
  --sys-color-gradient-primary: var(--ref-palette-primary30);
  --sys-color-gradient-tertiary: var(--ref-palette-tertiary30);

  /**
   * Colors for Coverage visualization.
   */
  --app-color-coverage-used: var(--ref-palette-neutral40);
  --app-color-coverage-unused: var(--sys-color-error-bright);
  --app-color-toolbar-background: var(--sys-color-base);
<<<<<<< HEAD
=======

  /**
   * Colors for menus.
   */
  --app-color-menu-background: var(--sys-color-surface3);

  /**
   * Colors for navigation drawers.
   */
  --app-color-navigation-drawer-label-selected: var(--sys-color-surface);
  --app-color-navigation-drawer-background-selected: var(--ref-palette-primary70);
>>>>>>> 47f04a53
}<|MERGE_RESOLUTION|>--- conflicted
+++ resolved
@@ -428,41 +428,6 @@
   --app-color-coverage-used: var(--ref-palette-neutral80);
   --app-color-coverage-unused: var(--sys-color-error-bright);
   --app-color-toolbar-background: var(--sys-color-surface4);
-<<<<<<< HEAD
-}
-
-:root.baseline-default {
-  --sys-color-surface5: color-mix(in sRGB, #6991d6 14%, var(--ref-palette-neutral100));
-  --sys-color-surface4: color-mix(in sRGB, #6991d6 12%, var(--ref-palette-neutral100));
-  --sys-color-surface3: color-mix(in sRGB, #6991d6 11%, var(--ref-palette-neutral100));
-  --sys-color-surface2: color-mix(in sRGB, #6991d6 8%, var(--ref-palette-neutral100));
-  --sys-color-surface1: color-mix(in sRGB, #6991d6 5%, var(--ref-palette-neutral100));
-}
-
-:root.baseline-grayscale {
-  --sys-color-divider: var(--ref-palette-neutral90);
-  --sys-color-surface5: color-mix(in sRGB, var(--ref-palette-neutral40) 14%, var(--ref-palette-neutral100));
-  --sys-color-surface4: color-mix(in sRGB, var(--ref-palette-neutral40) 12%, var(--ref-palette-neutral100));
-  --sys-color-surface3: color-mix(in sRGB, var(--ref-palette-neutral40) 11%, var(--ref-palette-neutral100));
-  --sys-color-surface2: color-mix(in sRGB, var(--ref-palette-neutral40) 8%, var(--ref-palette-neutral100));
-  --sys-color-surface1: color-mix(in sRGB, var(--ref-palette-neutral40) 5%, var(--ref-palette-neutral100));
-}
-
-:root.baseline-default,
-:root.baseline-grayscale {
-  --sys-color-base: var(--ref-palette-neutral100);
-
-  &.-theme-with-dark-background {
-    --sys-color-surface5: color-mix(in sRGB, #d1e1ff 14%, var(--ref-palette-neutral10));
-    --sys-color-surface4: color-mix(in sRGB, #d1e1ff 12%, var(--ref-palette-neutral10));
-    --sys-color-surface3: color-mix(in sRGB, #d1e1ff 11%, var(--ref-palette-neutral10));
-    --sys-color-surface2: color-mix(in sRGB, #d1e1ff 8%, var(--ref-palette-neutral10));
-    --sys-color-surface1: color-mix(in sRGB, #d1e1ff 5%, var(--ref-palette-neutral10));
-    --sys-color-divider: var(--ref-palette-neutral40);
-    --sys-color-base: var(--ref-palette-neutral25);
-    --sys-color-surface: var(--ref-palette-neutral10);
-  }
-=======
 
   /**
    * Colors for menus.
@@ -486,7 +451,6 @@
    * Colors for performance panel annotations list in sidebar.
    */
   --app-color-performance-sidebar-label: var(--ref-palette-purple80);
->>>>>>> 47f04a53
 }
 
 :root.baseline-default {
@@ -917,8 +881,6 @@
   --app-color-coverage-used: var(--ref-palette-neutral40);
   --app-color-coverage-unused: var(--sys-color-error-bright);
   --app-color-toolbar-background: var(--sys-color-base);
-<<<<<<< HEAD
-=======
 
   /**
    * Colors for menus.
@@ -930,5 +892,4 @@
    */
   --app-color-navigation-drawer-label-selected: var(--sys-color-surface);
   --app-color-navigation-drawer-background-selected: var(--ref-palette-primary70);
->>>>>>> 47f04a53
 }