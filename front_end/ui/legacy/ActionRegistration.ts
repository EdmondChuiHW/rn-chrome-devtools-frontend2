// Copyright 2020 The Chromium Authors. All rights reserved.
// Use of this source code is governed by a BSD-style license that can be
// found in the LICENSE file.

import * as Common from '../../core/common/common.js';
import * as i18n from '../../core/i18n/i18n.js';
import * as Platform from '../../core/platform/platform.js';
import * as Root from '../../core/root/root.js';

import {Context} from './Context.js';

const UIStrings = {
  /**
   *@description Title of the keybind category 'Elements' in Settings' Shortcuts pannel.
   */
  elements: 'Elements',
  /**
   *@description Title of the keybind category 'Screenshot' in Settings' Shortcuts pannel.
   */
  screenshot: 'Screenshot',
  /**
   *@description Title of the keybind category 'Network' in Settings' Shortcuts pannel.
   */
  network: 'Network',
  /**
   *@description Title of the keybind category 'Memory' in Settings' Shortcuts pannel.
   */
  memory: 'Memory',
  /**
   *@description Title of the keybind category 'JavaScript Profiler' in Settings' Shortcuts pannel.
   */
  javascript_profiler: 'JavaScript Profiler',
  /**
   *@description Title of the keybind category 'Console' in Settings' Shortcuts pannel.
   */
  console: 'Console',
  /**
   *@description Title of the keybind category 'Performance' in Settings' Shortcuts pannel.
   */
  performance: 'Performance',
  /**
   *@description Title of the keybind category 'Mobile' in Settings' Shortcuts pannel.
   */
  mobile: 'Mobile',
  /**
   *@description Title of the keybind category 'Help' in Settings' Shortcuts pannel.
   */
  help: 'Help',
  /**
   *@description Title of the keybind category 'Layers' in Settings' Shortcuts pannel.
   */
  layers: 'Layers',
  /**
   *@description Title of the keybind category 'Navigation' in Settings' Shortcuts pannel.
   */
  navigation: 'Navigation',
  /**
   *@description Title of the keybind category 'Drawer' in Settings' Shortcuts pannel.
   */
  drawer: 'Drawer',
  /**
   *@description Title of the keybind category 'Global' in Settings' Shortcuts pannel.
   */
  global: 'Global',
  /**
   *@description Title of the keybind category 'Resources' in Settings' Shortcuts pannel.
   */
  resources: 'Resources',
  /**
   *@description Title of the keybind category 'Background Services' in Settings' Shortcuts pannel.
   */
  background_services: 'Background Services',
  /**
   *@description Title of the keybind category 'Settings' in Settings' Shortcuts pannel.
   */
  settings: 'Settings',
  /**
   *@description Title of the keybind category 'Debugger' in Settings' Shortcuts pannel.
   */
  debugger: 'Debugger',
  /**
   *@description Title of the keybind category 'Sources' in Settings' Shortcuts pannel.
   */
  sources: 'Sources',
  /**
   *@description Title of the keybind category 'Rendering' in Settings' Shortcuts pannel.
   */
  rendering: 'Rendering',
  /**
   *@description Title of the keybind category 'Recorder' in Settings' Shortcuts pannel.
   */
  recorder: 'Recorder',
  /**
   *@description Title of the keybind category 'Changes' in Settings' Shortcuts pannel.
   */
  changes: 'Changes',
};
const str_ = i18n.i18n.registerUIStrings('ui/legacy/ActionRegistration.ts', UIStrings);
const i18nString = i18n.i18n.getLocalizedString.bind(undefined, str_);

export interface ActionDelegate {
  handleAction(_context: Context, _actionId: string): boolean;
}

export class Action extends Common.ObjectWrapper.ObjectWrapper<EventTypes> {
  private enabledInternal = true;
  private toggledInternal = false;
  private actionRegistration: ActionRegistration;
  constructor(actionRegistration: ActionRegistration) {
    super();
    this.actionRegistration = actionRegistration;
  }

  id(): string {
    return this.actionRegistration.actionId;
  }

  async execute(): Promise<boolean> {
    if (!this.actionRegistration.loadActionDelegate) {
      return false;
    }
    const delegate = await this.actionRegistration.loadActionDelegate();
    const actionId = this.id();
    return delegate.handleAction(Context.instance(), actionId);
  }

  icon(): string|undefined {
    return this.actionRegistration.iconClass;
  }

  toggledIcon(): string|undefined {
    return this.actionRegistration.toggledIconClass;
  }

  toggleWithRedColor(): boolean {
    return Boolean(this.actionRegistration.toggleWithRedColor);
  }

  setEnabled(enabled: boolean): void {
    if (this.enabledInternal === enabled) {
      return;
    }

    this.enabledInternal = enabled;
    this.dispatchEventToListeners(Events.Enabled, enabled);
  }

  enabled(): boolean {
    return this.enabledInternal;
  }

  category(): ActionCategory {
    return this.actionRegistration.category;
  }

  tags(): string|void {
    if (this.actionRegistration.tags) {
      // Get localized keys and separate by null character to prevent fuzzy matching from matching across them.
      return this.actionRegistration.tags.map(tag => tag()).join('\0');
    }
  }

  toggleable(): boolean {
    return Boolean(this.actionRegistration.toggleable);
  }

  title(): Common.UIString.LocalizedString {
    let title = this.actionRegistration.title ? this.actionRegistration.title() : i18n.i18n.lockedString('');
    const options = this.actionRegistration.options;
    if (options) {
      // Actions with an 'options' property don't have a title field. Instead, the displayed
      // title is taken from the 'title' property of the option that is not active. Only one of the
      // two options can be active at a given moment and the 'toggled' property of the action along
      // with the 'value' of the options are used to determine which one it is.

      for (const pair of options) {
        if (pair.value !== this.toggledInternal) {
          title = pair.title();
        }
      }
    }
    return title;
  }

  toggled(): boolean {
    return this.toggledInternal;
  }

  setToggled(toggled: boolean): void {
    console.assert(this.toggleable(), 'Shouldn\'t be toggling an untoggleable action', this.id());
    if (this.toggledInternal === toggled) {
      return;
    }

    this.toggledInternal = toggled;
    this.dispatchEventToListeners(Events.Toggled, toggled);
  }

  options(): undefined|Array<ExtensionOption> {
    return this.actionRegistration.options;
  }

  contextTypes(): undefined|Array<Function> {
    if (this.actionRegistration.contextTypes) {
      return this.actionRegistration.contextTypes();
    }
    return undefined;
  }

  canInstantiate(): boolean {
    return Boolean(this.actionRegistration.loadActionDelegate);
  }

  bindings(): Array<Binding>|undefined {
    return this.actionRegistration.bindings;
  }

  experiment(): string|undefined {
    return this.actionRegistration.experiment;
  }

  setting(): string|undefined {
    return this.actionRegistration.setting;
  }

  condition(): Root.Runtime.Condition|undefined {
    return this.actionRegistration.condition;
  }

  order(): number|undefined {
    return this.actionRegistration.order;
  }
}

const registeredActions = new Map<string, Action>();

export function registerActionExtension(registration: ActionRegistration): void {
  const actionId = registration.actionId;
  if (registeredActions.has(actionId)) {
    throw new Error(`Duplicate action ID '${actionId}'`);
  }
  if (!Platform.StringUtilities.isExtendedKebabCase(actionId)) {
    throw new Error(`Invalid action ID '${actionId}'`);
  }
  registeredActions.set(actionId, new Action(registration));
}

export function reset(): void {
  registeredActions.clear();
}

export function getRegisteredActionExtensions(): Array<Action> {
  return Array.from(registeredActions.values())
      .filter(action => {
        const settingName = action.setting();
        try {
          if (settingName && !Common.Settings.moduleSetting(settingName).get()) {
            return false;
          }
        } catch (err) {
          if (err.message.startsWith('No setting registered')) {
            return false;
          }
        }

        return Root.Runtime.Runtime.isDescriptorEnabled(
            {experiment: action.experiment(), condition: action.condition()});
      })
      .sort((firstAction, secondAction) => {
        const order1 = firstAction.order() || 0;
        const order2 = secondAction.order() || 0;
        return order1 - order2;
      });
}

export function maybeRemoveActionExtension(actionId: string): boolean {
  return registeredActions.delete(actionId);
}

export const enum Platforms {
  All = 'All platforms',
  Mac = 'mac',
  WindowsLinux = 'windows,linux',
  Android = 'Android',
  Windows = 'windows',
}

export const enum Events {
  Enabled = 'Enabled',
  Toggled = 'Toggled',
}

export type EventTypes = {
  [Events.Enabled]: boolean,
  [Events.Toggled]: boolean,
};

export const enum ActionCategory {
  NONE = '',  // `NONE` must be a falsy value. Legacy code uses if-checks for the category.
  ELEMENTS = 'ELEMENTS',
  SCREENSHOT = 'SCREENSHOT',
  NETWORK = 'NETWORK',
  MEMORY = 'MEMORY',
  JAVASCRIPT_PROFILER = 'JAVASCRIPT_PROFILER',
  CONSOLE = 'CONSOLE',
  PERFORMANCE = 'PERFORMANCE',
  MOBILE = 'MOBILE',
  HELP = 'HELP',
  LAYERS = 'LAYERS',
  NAVIGATION = 'NAVIGATION',
  DRAWER = 'DRAWER',
  GLOBAL = 'GLOBAL',
  RESOURCES = 'RESOURCES',
  BACKGROUND_SERVICES = 'BACKGROUND_SERVICES',
  SETTINGS = 'SETTINGS',
  DEBUGGER = 'DEBUGGER',
  SOURCES = 'SOURCES',
  RENDERING = 'RENDERING',
  RECORDER = 'RECORDER',
  CHANGES = 'CHANGES',
}

export function getLocalizedActionCategory(category: ActionCategory): Platform.UIString.LocalizedString {
  switch (category) {
    case ActionCategory.ELEMENTS:
      return i18nString(UIStrings.elements);
    case ActionCategory.SCREENSHOT:
      return i18nString(UIStrings.screenshot);
    case ActionCategory.NETWORK:
      return i18nString(UIStrings.network);
    case ActionCategory.MEMORY:
      return i18nString(UIStrings.memory);
    case ActionCategory.JAVASCRIPT_PROFILER:
      return i18nString(UIStrings.javascript_profiler);
    case ActionCategory.CONSOLE:
      return i18nString(UIStrings.console);
    case ActionCategory.PERFORMANCE:
      return i18nString(UIStrings.performance);
    case ActionCategory.MOBILE:
      return i18nString(UIStrings.mobile);
    case ActionCategory.HELP:
      return i18nString(UIStrings.help);
    case ActionCategory.LAYERS:
      return i18nString(UIStrings.layers);
    case ActionCategory.NAVIGATION:
      return i18nString(UIStrings.navigation);
    case ActionCategory.DRAWER:
      return i18nString(UIStrings.drawer);
    case ActionCategory.GLOBAL:
      return i18nString(UIStrings.global);
    case ActionCategory.RESOURCES:
      return i18nString(UIStrings.resources);
    case ActionCategory.BACKGROUND_SERVICES:
      return i18nString(UIStrings.background_services);
    case ActionCategory.SETTINGS:
      return i18nString(UIStrings.settings);
    case ActionCategory.DEBUGGER:
      return i18nString(UIStrings.debugger);
    case ActionCategory.SOURCES:
      return i18nString(UIStrings.sources);
    case ActionCategory.RENDERING:
      return i18nString(UIStrings.rendering);
    case ActionCategory.RECORDER:
      return i18nString(UIStrings.recorder);
    case ActionCategory.CHANGES:
      return i18nString(UIStrings.changes);
    case ActionCategory.NONE:
      return i18n.i18n.lockedString('');
  }
  // Not all categories are cleanly typed yet. Return the category as-is in this case.
  return i18n.i18n.lockedString(category);
}

export const enum IconClass {
  LARGEICON_NODE_SEARCH = 'select-element',
  START_RECORDING = 'record-start',
  STOP_RECORDING = 'record-stop',
  REFRESH = 'refresh',
  CLEAR = 'clear',
  EYE = 'eye',
  LARGEICON_PHONE = 'devices',
  PLAY = 'play',
  DOWNLOAD = 'download',
  LARGEICON_PAUSE = 'pause',
  LARGEICON_RESUME = 'resume',
  MOP = 'mop',
  BIN = 'bin',
  LARGEICON_SETTINGS_GEAR = 'gear',
  LARGEICON_STEP_OVER = 'step-over',
  LARGE_ICON_STEP_INTO = 'step-into',
  LARGE_ICON_STEP = 'step',
  LARGE_ICON_STEP_OUT = 'step-out',
  BREAKPOINT_CROSSED_FILLED = 'breakpoint-crossed-filled',
  BREAKPOINT_CROSSED = 'breakpoint-crossed',
  PLUS = 'plus',
<<<<<<< HEAD
  BUG = 'bug',
=======
  UNDO = 'undo',
  COPY = 'copy',
  IMPORT = 'import',
>>>>>>> 19c832a5
}

export const enum KeybindSet {
  DEVTOOLS_DEFAULT = 'devToolsDefault',
  VS_CODE = 'vsCode',
}

export interface ExtensionOption {
  value: boolean;
  title: () => Platform.UIString.LocalizedString;
  text?: string;
}

export interface Binding {
  platform?: Platforms;
  shortcut: string;
  keybindSets?: Array<KeybindSet>;
}

/**
 * The representation of an action extension to be registered.
 */
export interface ActionRegistration {
  /**
   * The unique id of an Action extension.
   */
  actionId: string;
  /**
   * The category with which the action is displayed in the UI.
   */
  category: ActionCategory;
  /**
   * The title with which the action is displayed in the UI.
   */
  title?: () => Platform.UIString.LocalizedString;
  /**
   * The type of the icon used to trigger the action.
   */
  iconClass?: IconClass;
  /**
   * Whether the style of the icon toggles on interaction.
   */
  toggledIconClass?: IconClass;
  /**
   * Whether the class 'toolbar-toggle-with-red-color' is toggled on the icon on interaction.
   */
  toggleWithRedColor?: boolean;
  /**
   * Words used to find an action in the Command Menu.
   */
  tags?: Array<() => Platform.UIString.LocalizedString>;
  /**
   * Whether the action is toggleable.
   */
  toggleable?: boolean;
  /**
   * Loads the class that handles the action when it is triggered. The common pattern for implementing
   * this function relies on having the module that contains the action’s handler lazily loaded. For example:
   * ```js
   *  let loadedElementsModule;
   *
   *  async function loadElementsModule() {
   *
   *    if (!loadedElementsModule) {
   *      loadedElementsModule = await import('./elements.js');
   *    }
   *    return loadedElementsModule;
   *  }
   *  UI.ActionRegistration.registerActionExtension({
   *   <...>
   *    async loadActionDelegate() {
   *      const Elements = await loadElementsModule();
   *      return new Elements.ElementsPanel.ElementsActionDelegate();
   *    },
   *   <...>
   *  });
   * ```
   */
  loadActionDelegate?: () => Promise<ActionDelegate>;
  /**
   * Returns the classes that represent the 'context flavors' under which the action is available for triggering.
   * The context of the application is described in 'flavors' that are usually views added and removed to the context
   * as the user interacts with the application (e.g when the user moves across views). (See UI.Context)
   * When the action is supposed to be available globally, that is, it does not depend on the application to have
   * a specific context, the value of this property should be undefined.
   *
   * Because the method is synchronous, context types should be already loaded when the method is invoked.
   * In the case that an action has context types it depends on, and they haven't been loaded yet, the function should
   * return an empty array. Once the context types have been loaded, the function should return an array with all types
   * that it depends on.
   *
   * The common pattern for implementing this function is relying on having the module with the corresponding context
   * types loaded and stored when the related 'view' extension is loaded asynchronously. As an example:
   *
   * ```js
   * let loadedElementsModule;
   *
   * async function loadElementsModule() {
   *
   *   if (!loadedElementsModule) {
   *     loadedElementsModule = await import('./elements.js');
   *   }
   *   return loadedElementsModule;
   * }
   * function maybeRetrieveContextTypes(getClassCallBack: (elementsModule: typeof Elements) => unknown[]): unknown[] {
   *
   *   if (loadedElementsModule === undefined) {
   *     return [];
   *   }
   *   return getClassCallBack(loadedElementsModule);
   * }
   * UI.ActionRegistration.registerActionExtension({
   *
   *   contextTypes() {
   *     return maybeRetrieveContextTypes(Elements => [Elements.ElementsPanel.ElementsPanel]);
   *   }
   *   <...>
   * });
   * ```
   */
  contextTypes?: () => Array<Function>;
  /**
   * The descriptions for each of the two states in which a toggleable action can be.
   */
  options?: Array<ExtensionOption>;
  /**
   * The description of the variables (e.g. platform, keys and keybind sets) under which a keyboard shortcut triggers the action.
   * If a keybind must be available on all platforms, its 'platform' property must be undefined. The same applies to keybind sets
   * and the keybindSet property.
   *
   * Keybinds also depend on the context types of their corresponding action, and so they will only be available when such context types
   * are flavors of the current appliaction context.
   */
  bindings?: Array<Binding>;
  /**
   * The name of the experiment an action is associated with. Enabling and disabling the declared
   * experiment will enable and disable the action respectively.
   */
  experiment?: Root.Runtime.ExperimentName;
  /**
   * The name of the setting an action is associated with. Enabling and
   * disabling the declared setting will enable and disable the action
   * respectively. Note that changing the setting requires a reload for it to
   * apply to action registration.
   */
  setting?: string;
  /**
   * A condition is a function that will make the action available if it
   * returns true, and not available, otherwise. Make sure that objects you
   * access from inside the condition function are ready at the time when the
   * setting conditions are checked.
   */
  condition?: Root.Runtime.Condition;
  /**
   * Used to sort actions when all registered actions are queried.
   */
  order?: number;
}<|MERGE_RESOLUTION|>--- conflicted
+++ resolved
@@ -393,13 +393,10 @@
   BREAKPOINT_CROSSED_FILLED = 'breakpoint-crossed-filled',
   BREAKPOINT_CROSSED = 'breakpoint-crossed',
   PLUS = 'plus',
-<<<<<<< HEAD
-  BUG = 'bug',
-=======
   UNDO = 'undo',
   COPY = 'copy',
   IMPORT = 'import',
->>>>>>> 19c832a5
+  BUG = 'bug',
 }
 
 export const enum KeybindSet {
