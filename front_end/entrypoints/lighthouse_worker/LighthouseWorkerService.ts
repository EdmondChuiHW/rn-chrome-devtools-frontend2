// Copyright (c) 2016 The Chromium Authors. All rights reserved.
// Use of this source code is governed by a BSD-style license that can be
// found in the LICENSE file.

import * as Root from '../../core/root/root.js';
import * as PuppeteerService from '../../services/puppeteer/puppeteer.js';
import type * as SDK from '../../core/sdk/sdk.js';

function disableLoggingForTest(): void {
  console.log = (): void => undefined;  // eslint-disable-line no-console
}

/**
 * ConnectionProxy is a SDK interface, but the implementation has no knowledge it's a parallelConnection.
 * The CDP traffic is smuggled back and forth by the system described in LighthouseProtocolService
 */
class ConnectionProxy implements SDK.Connections.ParallelConnectionInterface {
  sessionId: string;
  onMessage: ((arg0: Object) => void)|null;
  onDisconnect: ((arg0: string) => void)|null;

  constructor(sessionId: string) {
    this.sessionId = sessionId;
    this.onMessage = null;
    this.onDisconnect = null;
  }

  setOnMessage(onMessage: (arg0: (Object|string)) => void): void {
    this.onMessage = onMessage;
  }

  setOnDisconnect(onDisconnect: (arg0: string) => void): void {
    this.onDisconnect = onDisconnect;
  }

  getOnDisconnect(): (((arg0: string) => void)|null) {
    return this.onDisconnect;
  }

  getSessionId(): string {
    return this.sessionId;
  }

  sendRawMessage(message: string): void {
    notifyFrontendViaWorkerMessage('sendProtocolMessage', {message});
  }

  async disconnect(): Promise<void> {
    this.onDisconnect?.('force disconnect');
    this.onDisconnect = null;
    this.onMessage = null;
  }
}

let cdpConnection: ConnectionProxy|undefined;
let endTimespan: (() => unknown)|undefined;

// eslint-disable-next-line @typescript-eslint/no-explicit-any
async function invokeLH(action: string, args: any): Promise<unknown> {
  if (Root.Runtime.Runtime.queryParam('isUnderTest')) {
    disableLoggingForTest();
    args.flags.maxWaitForLoad = 2 * 1000;
  }

  // @ts-expect-error https://github.com/GoogleChrome/lighthouse/issues/11628
  self.listenForStatus(message => {
    notifyFrontendViaWorkerMessage('statusUpdate', {message: message[1]});
  });

  let puppeteerHandle: Awaited<ReturnType<
      typeof PuppeteerService.PuppeteerConnection.PuppeteerConnectionHelper['connectPuppeteerToConnectionViaTab']>>|
      undefined;

  try {
    // For timespan we only need to perform setup on startTimespan.
    // Config, flags, locale, etc. should be stored in the closure of endTimespan.
    if (action === 'endTimespan') {
      if (!endTimespan) {
        throw new Error('Cannot end a timespan before starting one');
      }
      const result = await endTimespan();
      endTimespan = undefined;
      return result;
    }

    const locale = await fetchLocaleData(args.locales);
    const flags = args.flags;
    flags.logLevel = flags.logLevel || 'info';
    flags.channel = 'devtools';
    flags.locale = locale;

    // TODO: Remove this filter once pubads is mode restricted
    // https://github.com/googleads/publisher-ads-lighthouse-plugin/pull/339
    if (action === 'startTimespan' || action === 'snapshot') {
      args.categoryIDs = args.categoryIDs.filter((c: string) => c !== 'lighthouse-plugin-publisher-ads');
    }

    // @ts-expect-error https://github.com/GoogleChrome/lighthouse/issues/11628
    const config = args.config || self.createConfig(args.categoryIDs, flags.formFactor);
    const url = args.url;

<<<<<<< HEAD
    // Handle legacy Lighthouse runner path.
    if (action === 'navigation' && flags.legacyNavigation) {
      // @ts-expect-error https://github.com/GoogleChrome/lighthouse/issues/11628
      const connection = self.setUpWorkerConnection(legacyPort);
      // @ts-expect-error https://github.com/GoogleChrome/lighthouse/issues/11628
      return await self.runLighthouse(url, flags, config, connection);
    }

    const {mainFrameId, mainTargetId, mainSessionId, targetInfos} = args;
    cdpConnection = new ConnectionProxy(mainSessionId);
    puppeteerHandle = await PuppeteerService.PuppeteerConnection.PuppeteerConnectionHelper.connectPuppeteerToConnection({
      connection: cdpConnection,
      mainFrameId,
      targetInfos,
      // For the most part, defer to Lighthouse for which targets are important.
      // Excluding devtools targets is required for e2e tests to work, and LH doesn't support auditing DT targets anyway.
      targetFilterCallback: targetInfo => {
        if (targetInfo.url.startsWith('https://i0.devtools-frontend') || targetInfo.url.startsWith('devtools://')) {
          return false;
        }
        // TODO only connect to iframes that are related to the main target. This requires refactoring in Puppeteer: https://github.com/puppeteer/puppeteer/issues/3667.
        return (
            targetInfo.targetId === mainTargetId || targetInfo.openerId === mainTargetId ||
            targetInfo.type === 'iframe');
      },
      // Lighthouse can only audit normal pages.
      isPageTargetCallback: targetInfo => targetInfo.type === 'page',
    });
=======
    const {rootTargetId, mainSessionId} = args;
    cdpConnection = new ConnectionProxy(mainSessionId);
    puppeteerHandle =
        await PuppeteerService.PuppeteerConnection.PuppeteerConnectionHelper.connectPuppeteerToConnectionViaTab({
          connection: cdpConnection,
          rootTargetId,
          // Lighthouse can only audit normal pages.
          isPageTargetCallback: targetInfo => targetInfo.type === 'page',
        });

>>>>>>> 19c832a5
    const {page} = puppeteerHandle;
    if (!page) {
      throw new Error('Could not create page handle for the target page');
    }

    if (action === 'snapshot') {
      // @ts-expect-error https://github.com/GoogleChrome/lighthouse/issues/11628
      return await self.snapshot(page, {config, flags});
    }

    if (action === 'startTimespan') {
      // @ts-expect-error https://github.com/GoogleChrome/lighthouse/issues/11628
      const timespan = await self.startTimespan(page, {config, flags});
      endTimespan = timespan.endTimespan;
      return;
    }

    // @ts-expect-error https://github.com/GoogleChrome/lighthouse/issues/11628
    return await self.navigation(page, url, {config, flags});
  } catch (err) {
    return ({
      fatal: true,
      message: err.message,
      stack: err.stack,
    });
  } finally {
    // endTimespan will need to use the same connection as startTimespan.
    if (action !== 'startTimespan') {
      await puppeteerHandle?.browser.disconnect();
    }
  }
}

/**
 * Finds a locale supported by Lighthouse from the user's system locales.
 * If no matching locale is found, or if fetching locale data fails, this function returns nothing
 * and Lighthouse will use `en-US` by default.
 */
async function fetchLocaleData(locales: string[]): Promise<string|void> {
  // @ts-expect-error https://github.com/GoogleChrome/lighthouse/issues/11628
  const locale = self.lookupLocale(locales);

  // If the locale is en-US, no need to fetch locale data.
  if (locale === 'en-US' || locale === 'en') {
    return;
  }

  // Try to load the locale data.
  try {
    const remoteBase = Root.Runtime.getRemoteBase();
    let localeUrl: string;
    if (remoteBase && remoteBase.base) {
      localeUrl = `${remoteBase.base}third_party/lighthouse/locales/${locale}.json`;
    } else {
      localeUrl = new URL(`../../third_party/lighthouse/locales/${locale}.json`, import.meta.url).toString();
    }

    const timeoutPromise = new Promise<string>(
        (resolve, reject) => setTimeout(() => reject(new Error('timed out fetching locale')), 5000));
    const localeData = await Promise.race([timeoutPromise, fetch(localeUrl).then(result => result.json())]);
    // @ts-expect-error https://github.com/GoogleChrome/lighthouse/issues/11628
    self.registerLocaleData(locale, localeData);
    return locale;
  } catch (err) {
    console.error(err);
  }

  return;
}

/**
 * `notifyFrontendViaWorkerMessage` and `onFrontendMessage` work with the FE's ProtocolService.
 *
 * onFrontendMessage takes action-wrapped messages and either invoking lighthouse or delivering it CDP traffic.
 * notifyFrontendViaWorkerMessage posts action-wrapped messages to the FE.
 */
// eslint-disable-next-line @typescript-eslint/no-explicit-any
function notifyFrontendViaWorkerMessage(action: string, args: any): void {
  self.postMessage({action, args});
}

async function onFrontendMessage(event: MessageEvent): Promise<void> {
  const messageFromFrontend = event.data;
  switch (messageFromFrontend.action) {
    case 'startTimespan':
    case 'endTimespan':
    case 'snapshot':
    case 'navigation': {
      const result = await invokeLH(messageFromFrontend.action, messageFromFrontend.args);
      if (result && typeof result === 'object') {
        // Report isn't used upstream.
        if ('report' in result) {
          delete result.report;
        }

        // Logger PerformanceTiming objects cannot be cloned by this worker's `postMessage` function.
        if ('artifacts' in result) {
          // @ts-expect-error
          result.artifacts.Timing = JSON.parse(JSON.stringify(result.artifacts.Timing));
        }
      }
      self.postMessage({id: messageFromFrontend.id, result});
      break;
    }
    case 'dispatchProtocolMessage': {
      cdpConnection?.onMessage?.(messageFromFrontend.args.message);
      break;
    }
    default: {
      throw new Error(`Unknown event: ${event.data}`);
    }
  }
}

self.onmessage = onFrontendMessage;

// Make lighthouse and traceviewer happy.
// @ts-ignore https://github.com/GoogleChrome/lighthouse/issues/11628
globalThis.global = self;
// @ts-expect-error https://github.com/GoogleChrome/lighthouse/issues/11628
globalThis.global.isVinn = true;
// @ts-expect-error https://github.com/GoogleChrome/lighthouse/issues/11628
globalThis.global.document = {};
// @ts-expect-error https://github.com/GoogleChrome/lighthouse/issues/11628
globalThis.global.document.documentElement = {};
// @ts-expect-error https://github.com/GoogleChrome/lighthouse/issues/11628
globalThis.global.document.documentElement.style = {
  WebkitAppearance: 'WebkitAppearance',
};<|MERGE_RESOLUTION|>--- conflicted
+++ resolved
@@ -99,36 +99,6 @@
     const config = args.config || self.createConfig(args.categoryIDs, flags.formFactor);
     const url = args.url;
 
-<<<<<<< HEAD
-    // Handle legacy Lighthouse runner path.
-    if (action === 'navigation' && flags.legacyNavigation) {
-      // @ts-expect-error https://github.com/GoogleChrome/lighthouse/issues/11628
-      const connection = self.setUpWorkerConnection(legacyPort);
-      // @ts-expect-error https://github.com/GoogleChrome/lighthouse/issues/11628
-      return await self.runLighthouse(url, flags, config, connection);
-    }
-
-    const {mainFrameId, mainTargetId, mainSessionId, targetInfos} = args;
-    cdpConnection = new ConnectionProxy(mainSessionId);
-    puppeteerHandle = await PuppeteerService.PuppeteerConnection.PuppeteerConnectionHelper.connectPuppeteerToConnection({
-      connection: cdpConnection,
-      mainFrameId,
-      targetInfos,
-      // For the most part, defer to Lighthouse for which targets are important.
-      // Excluding devtools targets is required for e2e tests to work, and LH doesn't support auditing DT targets anyway.
-      targetFilterCallback: targetInfo => {
-        if (targetInfo.url.startsWith('https://i0.devtools-frontend') || targetInfo.url.startsWith('devtools://')) {
-          return false;
-        }
-        // TODO only connect to iframes that are related to the main target. This requires refactoring in Puppeteer: https://github.com/puppeteer/puppeteer/issues/3667.
-        return (
-            targetInfo.targetId === mainTargetId || targetInfo.openerId === mainTargetId ||
-            targetInfo.type === 'iframe');
-      },
-      // Lighthouse can only audit normal pages.
-      isPageTargetCallback: targetInfo => targetInfo.type === 'page',
-    });
-=======
     const {rootTargetId, mainSessionId} = args;
     cdpConnection = new ConnectionProxy(mainSessionId);
     puppeteerHandle =
@@ -139,7 +109,6 @@
           isPageTargetCallback: targetInfo => targetInfo.type === 'page',
         });
 
->>>>>>> 19c832a5
     const {page} = puppeteerHandle;
     if (!page) {
       throw new Error('Could not create page handle for the target page');
