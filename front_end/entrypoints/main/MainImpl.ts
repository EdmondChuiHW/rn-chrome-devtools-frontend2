// Copyright 2021 The Chromium Authors. All rights reserved.
// Use of this source code is governed by a BSD-style license that can be
// found in the LICENSE file.

/*
 * Copyright (C) 2006, 2007, 2008 Apple Inc.  All rights reserved.
 * Copyright (C) 2007 Matt Lilek (pewtermoose@gmail.com).
 * Copyright (C) 2009 Joseph Pecoraro
 *
 * Redistribution and use in source and binary forms, with or without
 * modification, are permitted provided that the following conditions
 * are met:
 *
 * 1.  Redistributions of source code must retain the above copyright
 *     notice, this list of conditions and the following disclaimer.
 * 2.  Redistributions in binary form must reproduce the above copyright
 *     notice, this list of conditions and the following disclaimer in the
 *     documentation and/or other materials provided with the distribution.
 * 3.  Neither the name of Apple Computer, Inc. ("Apple") nor the names of
 *     its contributors may be used to endorse or promote products derived
 *     from this software without specific prior written permission.
 *
 * THIS SOFTWARE IS PROVIDED BY APPLE AND ITS CONTRIBUTORS "AS IS" AND ANY
 * EXPRESS OR IMPLIED WARRANTIES, INCLUDING, BUT NOT LIMITED TO, THE IMPLIED
 * WARRANTIES OF MERCHANTABILITY AND FITNESS FOR A PARTICULAR PURPOSE ARE
 * DISCLAIMED. IN NO EVENT SHALL APPLE OR ITS CONTRIBUTORS BE LIABLE FOR ANY
 * DIRECT, INDIRECT, INCIDENTAL, SPECIAL, EXEMPLARY, OR CONSEQUENTIAL DAMAGES
 * (INCLUDING, BUT NOT LIMITED TO, PROCUREMENT OF SUBSTITUTE GOODS OR SERVICES;
 * LOSS OF USE, DATA, OR PROFITS; OR BUSINESS INTERRUPTION) HOWEVER CAUSED AND
 * ON ANY THEORY OF LIABILITY, WHETHER IN CONTRACT, STRICT LIABILITY, OR TORT
 * (INCLUDING NEGLIGENCE OR OTHERWISE) ARISING IN ANY WAY OUT OF THE USE OF
 * THIS SOFTWARE, EVEN IF ADVISED OF THE POSSIBILITY OF SUCH DAMAGE.
 */

import * as Common from '../../core/common/common.js';
import * as Host from '../../core/host/host.js';
import * as i18n from '../../core/i18n/i18n.js';
import * as Platform from '../../core/platform/platform.js';
import * as ProtocolClient from '../../core/protocol_client/protocol_client.js';
import * as Root from '../../core/root/root.js';
import * as SDK from '../../core/sdk/sdk.js';
import * as AutofillManager from '../../models/autofill_manager/autofill_manager.js';
import * as Bindings from '../../models/bindings/bindings.js';
import * as Breakpoints from '../../models/breakpoints/breakpoints.js';
import * as Extensions from '../../models/extensions/extensions.js';
import * as IssuesManager from '../../models/issues_manager/issues_manager.js';
import * as Logs from '../../models/logs/logs.js';
import * as Persistence from '../../models/persistence/persistence.js';
import * as Workspace from '../../models/workspace/workspace.js';
import * as Snippets from '../../panels/snippets/snippets.js';
import * as Timeline from '../../panels/timeline/timeline.js';
import * as IconButton from '../../ui/components/icon_button/icon_button.js';
import * as PerfUI from '../../ui/legacy/components/perf_ui/perf_ui.js';
import * as Components from '../../ui/legacy/components/utils/utils.js';
import * as UI from '../../ui/legacy/legacy.js';
import * as ThemeSupport from '../../ui/legacy/theme_support/theme_support.js';
<<<<<<< HEAD
import * as RNExperiments from '../../core/rn_experiments/rn_experiments.js';
=======
import * as VisualLogging from '../../ui/visual_logging/visual_logging.js';
>>>>>>> 19c832a5

import {ExecutionContextSelector} from './ExecutionContextSelector.js';
import {SettingTracker} from './SettingTracker.js';

const UIStrings = {
  /**
   *@description Title of item in main
   */
  customizeAndControlDevtools: 'Customize and control DevTools',
  /**
   *@description Title element text content in Main
   */
  dockSide: 'Dock side',
  /**
   *@description Title element title in Main
   *@example {Ctrl+Shift+D} PH1
   */
  placementOfDevtoolsRelativeToThe: 'Placement of DevTools relative to the page. ({PH1} to restore last position)',
  /**
   *@description Text to undock the DevTools
   */
  undockIntoSeparateWindow: 'Undock into separate window',
  /**
   *@description Text to dock the DevTools to the bottom of the browser tab
   */
  dockToBottom: 'Dock to bottom',
  /**
   *@description Text to dock the DevTools to the right of the browser tab
   */
  dockToRight: 'Dock to right',
  /**
   *@description Text to dock the DevTools to the left of the browser tab
   */
  dockToLeft: 'Dock to left',
  /**
   *@description Text in Main
   */
  focusDebuggee: 'Focus page',
  /**
   *@description Text in Main
   */
  hideConsoleDrawer: 'Hide console drawer',
  /**
   *@description Text in Main
   */
  showConsoleDrawer: 'Show console drawer',
  /**
   *@description A context menu item in the Main
   */
  moreTools: 'More tools',
  /**
   *@description Text for the viewing the help options
   */
  help: 'Help',
  /**
   *@description Text describing how to navigate the dock side menu
   */
  dockSideNaviation: 'Use left and right arrow keys to navigate the options',
};
const str_ = i18n.i18n.registerUIStrings('entrypoints/main/MainImpl.ts', UIStrings);
const i18nString = i18n.i18n.getLocalizedString.bind(undefined, str_);

export class MainImpl {
  #lateInitDonePromise!: Promise<void>;
  #readyForTestPromise: Promise<void>;
  #resolveReadyForTestPromise!: () => void;

  constructor() {
    MainImpl.instanceForTest = this;
    this.#readyForTestPromise = new Promise(resolve => {
      this.#resolveReadyForTestPromise = resolve;
    });
    void this.#loaded();
  }

  static time(label: string): void {
    if (Host.InspectorFrontendHost.isUnderTest()) {
      return;
    }
    console.time(label);
  }

  static timeEnd(label: string): void {
    if (Host.InspectorFrontendHost.isUnderTest()) {
      return;
    }
    console.timeEnd(label);
  }

  async #loaded(): Promise<void> {
    console.timeStamp('Main._loaded');
    Root.Runtime.Runtime.setPlatform(Host.Platform.platform());
    const prefs = await new Promise<{[key: string]: string}>(resolve => {
      Host.InspectorFrontendHost.InspectorFrontendHostInstance.getPreferences(resolve);
    });

    console.timeStamp('Main._gotPreferences');
    this.#initializeGlobalsForLayoutTests();
    this.createSettings(prefs);
    await this.requestAndRegisterLocaleData();

    Host.userMetrics.syncSetting(Common.Settings.Settings.instance().moduleSetting<boolean>('sync-preferences').get());
    if (Root.Runtime.Runtime.queryParam('veLogging')) {
      void VisualLogging.startLogging();
    }
    void this.#createAppUI();
  }

  #initializeGlobalsForLayoutTests(): void {
    // @ts-ignore e2e test global
    self.Extensions ||= {};
    // @ts-ignore e2e test global
    self.Host ||= {};
    // @ts-ignore e2e test global
    self.Host.userMetrics ||= Host.userMetrics;
    // @ts-ignore e2e test global
    self.Host.UserMetrics ||= Host.UserMetrics;
    // @ts-ignore e2e test global
    self.ProtocolClient ||= {};
    // @ts-ignore e2e test global
    self.ProtocolClient.test ||= ProtocolClient.InspectorBackend.test;
  }

  async requestAndRegisterLocaleData(): Promise<void> {
    const settingLanguage = Common.Settings.Settings.instance().moduleSetting<string>('language').get();
    const devToolsLocale = i18n.DevToolsLocale.DevToolsLocale.instance({
      create: true,
      data: {
        navigatorLanguage: navigator.language,
        settingLanguage,
        lookupClosestDevToolsLocale: i18n.i18n.lookupClosestSupportedDevToolsLocale,
      },
    });
    // Record the intended locale, regardless whether we are able to fetch it or not.
    Host.userMetrics.language(devToolsLocale.locale);

    if (devToolsLocale.locale !== 'en-US') {
      // Always load en-US locale data as a fallback. This is important, newly added
      // strings won't have a translation. If fetching en-US.json fails, something
      // is seriously wrong and the exception should bubble up.
      await i18n.i18n.fetchAndRegisterLocaleData('en-US');
    }

    try {
      await i18n.i18n.fetchAndRegisterLocaleData(devToolsLocale.locale);
    } catch (error) {
      console.warn(
          `Unable to fetch & register locale data for '${devToolsLocale.locale}', falling back to 'en-US'. Cause: `,
          error);
      // Loading the actual locale data failed, tell DevTools to use 'en-US'.
      devToolsLocale.forceFallbackLocale();
    }
  }

  createSettings(prefs: {
    [x: string]: string,
  }): void {
    this.#initializeExperiments();
    let storagePrefix = '';
    if (Host.Platform.isCustomDevtoolsFrontend()) {
      storagePrefix = '__custom__';
    } else if (
        !Root.Runtime.Runtime.queryParam('can_dock') && Boolean(Root.Runtime.Runtime.queryParam('debugFrontend')) &&
        !Host.InspectorFrontendHost.isUnderTest()) {
      storagePrefix = '__bundled__';
    }

    let localStorage;
    if (!Host.InspectorFrontendHost.isUnderTest() && window.localStorage) {
      const localbackingStore: Common.Settings.SettingsBackingStore = {
        ...Common.Settings.NOOP_STORAGE,
        clear: () => window.localStorage.clear(),
      };
      localStorage = new Common.Settings.SettingsStorage(window.localStorage, localbackingStore, storagePrefix);
    } else {
      localStorage = new Common.Settings.SettingsStorage({}, Common.Settings.NOOP_STORAGE, storagePrefix);
    }

    const hostUnsyncedStorage: Common.Settings.SettingsBackingStore = {
      register: (name: string) =>
          Host.InspectorFrontendHost.InspectorFrontendHostInstance.registerPreference(name, {synced: false}),
      set: Host.InspectorFrontendHost.InspectorFrontendHostInstance.setPreference,
      get: (name: string) => {
        return new Promise(resolve => {
          Host.InspectorFrontendHost.InspectorFrontendHostInstance.getPreference(name, resolve);
        });
      },
      remove: Host.InspectorFrontendHost.InspectorFrontendHostInstance.removePreference,
      clear: Host.InspectorFrontendHost.InspectorFrontendHostInstance.clearPreferences,
    };
    const hostSyncedStorage: Common.Settings.SettingsBackingStore = {
      ...hostUnsyncedStorage,
      register: (name: string) =>
          Host.InspectorFrontendHost.InspectorFrontendHostInstance.registerPreference(name, {synced: true}),
    };
    // `prefs` is retrieved via `getPreferences` host binding and contains both synced and unsynced settings.
    // As such, we use `prefs` to initialize both the synced and the global storage. This is fine as an individual
    // setting can't change storage buckets during a single DevTools session.
    const syncedStorage = new Common.Settings.SettingsStorage(prefs, hostSyncedStorage, storagePrefix);
    const globalStorage = new Common.Settings.SettingsStorage(prefs, hostUnsyncedStorage, storagePrefix);
    Common.Settings.Settings.instance({forceNew: true, syncedStorage, globalStorage, localStorage});

    // Needs to be created after Settings are available.
    new SettingTracker();

    if (!Host.InspectorFrontendHost.isUnderTest()) {
      new Common.Settings.VersionController().updateVersion();
    }
  }

  #initializeExperiments(): void {
    Root.Runtime.experiments.register('apply-custom-stylesheet', 'Allow extensions to load custom stylesheets');
    Root.Runtime.experiments.register('capture-node-creation-stacks', 'Capture node creation stacks');
    Root.Runtime.experiments.register(
        'ignore-list-js-frames-on-timeline', 'Ignore List for JavaScript frames on Timeline', true);
    Root.Runtime.experiments.register('live-heap-profile', 'Live heap profile', true);
    Root.Runtime.experiments.register(
        'protocol-monitor', 'Protocol Monitor', undefined,
        'https://developer.chrome.com/blog/new-in-devtools-92/#protocol-monitor');
    Root.Runtime.experiments.register('sampling-heap-profiler-timeline', 'Sampling heap profiler timeline', true);
    Root.Runtime.experiments.register(
        'show-option-tp-expose-internals-in-heap-snapshot', 'Show option to expose internals in heap snapshots');
    Root.Runtime.experiments.register(
        'heap-snapshot-treat-backing-store-as-containing-object',
        'In heap snapshots, treat backing store size as part of the containing object');

    // Timeline
    Root.Runtime.experiments.register('timeline-invalidation-tracking', 'Timeline: invalidation tracking', true);
    Root.Runtime.experiments.register('timeline-show-all-events', 'Timeline: show all events', true);
    Root.Runtime.experiments.register(
        'timeline-v8-runtime-call-stats', 'Timeline: V8 Runtime Call Stats on Timeline', true);
    Root.Runtime.experiments.register(
        'timeline-as-console-profile-result-panel',
        'View console.profile() results in the Performance panel for Node.js', true);

    // JS Profiler
    Root.Runtime.experiments.register(
<<<<<<< HEAD
      'jsProfilerTemporarilyEnable', 'Enable JavaScript Profiler temporarily', /* unstable= */ false,
      'https://developer.chrome.com/blog/js-profiler-deprecation/',
      'https://bugs.chromium.org/p/chromium/issues/detail?id=1354548');
=======
        'js-profiler-temporarily-enable', 'Enable JavaScript Profiler temporarily', /* unstable= */ false,
        'https://goo.gle/js-profiler-deprecation', 'https://crbug.com/1354548');
>>>>>>> 19c832a5

    // Sources
    Root.Runtime.experiments.register(
        Root.Runtime.ExperimentName.INDENTATION_MARKERS_TEMP_DISABLE, 'Disable Indentation Markers temporarily',
        /* unstable= */ false, 'https://developer.chrome.com/blog/new-in-devtools-121/#indentation',
        'https://crbug.com/1479986');

    // Debugging
    Root.Runtime.experiments.register(
        'evaluate-expressions-with-source-maps', 'Resolve variable names in expressions using source maps', undefined,
        'https://goo.gle/evaluate-source-var-default', 'https://crbug.com/1504123');
    Root.Runtime.experiments.register('instrumentation-breakpoints', 'Enable instrumentation breakpoints', true);
    Root.Runtime.experiments.register('set-all-breakpoints-eagerly', 'Set all breakpoints eagerly at startup');
    Root.Runtime.experiments.register('use-source-map-scopes', 'Use scope information from source maps', true);

    // Advanced Perceptual Contrast Algorithm.
    Root.Runtime.experiments.register(
        'apca',
        'Enable new Advanced Perceptual Contrast Algorithm (APCA) replacing previous contrast ratio and AA/AAA guidelines',
        undefined, 'https://developer.chrome.com/blog/new-in-devtools-89/#apca');

    // Full Accessibility Tree
    Root.Runtime.experiments.register(
        'full-accessibility-tree', 'Enable full accessibility tree view in the Elements panel', undefined,
        'https://developer.chrome.com/blog/new-in-devtools-90/#accesibility-tree',
        'https://g.co/devtools/a11y-tree-feedback');

    // Font Editor
    Root.Runtime.experiments.register(
        'font-editor', 'Enable new Font Editor tool within the Styles tab.', undefined,
        'https://developer.chrome.com/blog/new-in-devtools-89/#font');

    // Contrast issues reported via the Issues panel.
    Root.Runtime.experiments.register(
        'contrast-issues', 'Enable automatic contrast issue reporting via the Issues panel', undefined,
        'https://developer.chrome.com/blog/new-in-devtools-90/#low-contrast');

    // New cookie features.
    Root.Runtime.experiments.register('experimental-cookie-features', 'Enable experimental cookie features');

    // CSS <length> authoring tool.
    Root.Runtime.experiments.register(
        'css-type-component-length-deprecate', 'Deprecate CSS <length> authoring tool in the Styles tab', undefined,
        'https://goo.gle/devtools-deprecate-length-tools', 'https://crbug.com/1522657');

    // Integrate CSS changes in the Styles pane.
    Root.Runtime.experiments.register(
        Root.Runtime.ExperimentName.STYLES_PANE_CSS_CHANGES, 'Sync CSS changes in the Styles pane');

    // Highlights a violating node or attribute by rendering a squiggly line under it and adding a tooltip linking to the issues panel.
    // Right now violating nodes are exclusively form fields that contain an HTML issue, for example, and <input /> whose id is duplicate inside the form.
    Root.Runtime.experiments.register(
        Root.Runtime.ExperimentName.HIGHLIGHT_ERRORS_ELEMENTS_PANEL,
        'Highlights a violating node or attribute in the Elements panel DOM tree');

    // Change grouping of sources panel to use Authored/Deployed trees
    Root.Runtime.experiments.register(
        Root.Runtime.ExperimentName.AUTHORED_DEPLOYED_GROUPING, 'Group sources into Authored and Deployed trees',
        undefined, 'https://goo.gle/authored-deployed', 'https://goo.gle/authored-deployed-feedback');

    // Hide third party code (as determined by ignore lists or source maps)
    Root.Runtime.experiments.register(
        Root.Runtime.ExperimentName.JUST_MY_CODE, 'Hide ignore-listed code in sources tree view');

    // Highlight important DOM properties in the Object Properties viewer.
    Root.Runtime.experiments.register(
        Root.Runtime.ExperimentName.IMPORTANT_DOM_PROPERTIES,
        'Highlight important DOM properties in the Object Properties viewer');

    Root.Runtime.experiments.register(
        Root.Runtime.ExperimentName.PRELOADING_STATUS_PANEL, 'Enable Speculative Loads Panel in Application panel',
        true);

    Root.Runtime.experiments.register(
        Root.Runtime.ExperimentName.OUTERMOST_TARGET_SELECTOR,
        'Enable background page selector (e.g. for prerendering debugging)', false);

    Root.Runtime.experiments.register(
        Root.Runtime.ExperimentName.SELF_XSS_WARNING, 'Show warning about Self-XSS when pasting code');

    Root.Runtime.experiments.register(
        Root.Runtime.ExperimentName.STORAGE_BUCKETS_TREE, 'Enable Storage Buckets Tree in Application panel', true);

    Root.Runtime.experiments.register(
        Root.Runtime.ExperimentName.NETWORK_PANEL_FILTER_BAR_REDESIGN,
        'Redesign of the filter bar in the Network Panel',
        false,
        'https://goo.gle/devtools-network-filter-redesign',
        'https://crbug.com/1500573',
    );

    Root.Runtime.experiments.register(
        Root.Runtime.ExperimentName.TRACK_CONTEXT_MENU,
        'Enable context menu that allows to modify trees in the Flame Chart', true);

    Root.Runtime.experiments.register(
        Root.Runtime.ExperimentName.AUTOFILL_VIEW,
        'Enable Autofill view',
    );

    Root.Runtime.experiments.enableExperimentsByDefault([
      'css-type-component-length-deprecate',
      'set-all-breakpoints-eagerly',
      Root.Runtime.ExperimentName.TIMELINE_AS_CONSOLE_PROFILE_RESULT_PANEL,
<<<<<<< HEAD
      Root.Runtime.ExperimentName.WASM_DWARF_DEBUGGING,
      Root.Runtime.ExperimentName.HEADER_OVERRIDES,
    ]);

    // React Native experiments need to be registered for all entry points so
    // that they can be checked everywhere.
    RNExperiments.RNExperimentsImpl.Instance.copyInto(Root.Runtime.experiments, '[React Native] ');

    Root.Runtime.experiments.setNonConfigurableExperiments([
      ...(!('EyeDropper' in window) ? [Root.Runtime.ExperimentName.EYEDROPPER_COLOR_PICKER] : []),
=======
      Root.Runtime.ExperimentName.OUTERMOST_TARGET_SELECTOR,
      Root.Runtime.ExperimentName.SELF_XSS_WARNING,
      Root.Runtime.ExperimentName.PRELOADING_STATUS_PANEL,
      'evaluate-expressions-with-source-maps',
      ...(Root.Runtime.Runtime.queryParam('isChromeForTesting') ? ['protocol-monitor'] : []),
>>>>>>> 19c832a5
    ]);

    Root.Runtime.experiments.cleanUpStaleExperiments();
    const enabledExperiments = Root.Runtime.Runtime.queryParam('enabledExperiments');
    if (enabledExperiments) {
      Root.Runtime.experiments.setServerEnabledExperiments(enabledExperiments.split(';'));
    }
    Root.Runtime.experiments.enableExperimentsTransiently([]);

    if (Host.InspectorFrontendHost.isUnderTest()) {
      const testParam = Root.Runtime.Runtime.queryParam('test');
      if (testParam && testParam.includes('live-line-level-heap-profile.js')) {
        Root.Runtime.experiments.enableForTest('live-heap-profile');
      }
    }

    for (const experiment of Root.Runtime.experiments.allConfigurableExperiments()) {
      if (experiment.isEnabled()) {
        Host.userMetrics.experimentEnabledAtLaunch(experiment.name);
      } else {
        Host.userMetrics.experimentDisabledAtLaunch(experiment.name);
      }
    }
  }
  async #createAppUI(): Promise<void> {
    MainImpl.time('Main._createAppUI');

    // Request filesystems early, we won't create connections until callback is fired. Things will happen in parallel.
    Persistence.IsolatedFileSystemManager.IsolatedFileSystemManager.instance();

    const defaultThemeSetting = 'systemPreferred';
    const themeSetting = Common.Settings.Settings.instance().createSetting('ui-theme', defaultThemeSetting);
    UI.UIUtils.initializeUIUtils(document);

    // Initialize theme support and apply it.
    if (!ThemeSupport.ThemeSupport.hasInstance()) {
      ThemeSupport.ThemeSupport.instance({forceNew: true, setting: themeSetting});
    }

    ThemeSupport.ThemeSupport.instance().applyTheme(document);

    const onThemeChange = (): void => {
      ThemeSupport.ThemeSupport.instance().applyTheme(document);
    };

    // When the theme changes we instantiate a new theme support and reapply.
    // Equally if the user has set to match the system and the OS preference changes
    // we perform the same change.
    const darkThemeMediaQuery = window.matchMedia('(prefers-color-scheme: dark)');
    const highContrastMediaQuery = window.matchMedia('(forced-colors: active)');
    darkThemeMediaQuery.addEventListener('change', onThemeChange);
    highContrastMediaQuery.addEventListener('change', onThemeChange);
    themeSetting.addChangeListener(onThemeChange);

    Host.InspectorFrontendHost.InspectorFrontendHostInstance.events.addEventListener(
        Host.InspectorFrontendHostAPI.Events.ColorThemeChanged, async () => {
          await ThemeSupport.ThemeSupport.fetchColors(document);
        }, this);

    UI.UIUtils.installComponentRootStyles((document.body as Element));

    this.#addMainEventListeners(document);

    const canDock = Boolean(Root.Runtime.Runtime.queryParam('can_dock'));
    UI.ZoomManager.ZoomManager.instance(
        {forceNew: true, win: window, frontendHost: Host.InspectorFrontendHost.InspectorFrontendHostInstance});
    UI.ContextMenu.ContextMenu.initialize();
    UI.ContextMenu.ContextMenu.installHandler(document);

    // These instances need to be created early so they don't miss any events about requests/issues/etc.
    Logs.NetworkLog.NetworkLog.instance();
    SDK.FrameManager.FrameManager.instance();
    Logs.LogManager.LogManager.instance();
    IssuesManager.IssuesManager.IssuesManager.instance({
      forceNew: true,
      ensureFirst: true,
      showThirdPartyIssuesSetting: IssuesManager.Issue.getShowThirdPartyIssuesSetting(),
      hideIssueSetting: IssuesManager.IssuesManager.getHideIssueByCodeSetting(),
    });
    IssuesManager.ContrastCheckTrigger.ContrastCheckTrigger.instance();

    UI.DockController.DockController.instance({forceNew: true, canDock});
    SDK.NetworkManager.MultitargetNetworkManager.instance({forceNew: true});
    SDK.DOMDebuggerModel.DOMDebuggerManager.instance({forceNew: true});
    SDK.TargetManager.TargetManager.instance().addEventListener(
        SDK.TargetManager.Events.SuspendStateChanged, this.#onSuspendStateChanged.bind(this));

    Workspace.FileManager.FileManager.instance({forceNew: true});
    Workspace.Workspace.WorkspaceImpl.instance();

    Bindings.NetworkProject.NetworkProjectManager.instance();
    const resourceMapping = new Bindings.ResourceMapping.ResourceMapping(
        SDK.TargetManager.TargetManager.instance(),
        Workspace.Workspace.WorkspaceImpl.instance(),
    );
    new Bindings.PresentationConsoleMessageHelper.PresentationConsoleMessageManager();
    Bindings.CSSWorkspaceBinding.CSSWorkspaceBinding.instance({
      forceNew: true,
      resourceMapping,
      targetManager: SDK.TargetManager.TargetManager.instance(),
    });
    Bindings.DebuggerWorkspaceBinding.DebuggerWorkspaceBinding.instance({
      forceNew: true,
      resourceMapping,
      targetManager: SDK.TargetManager.TargetManager.instance(),
    });
    SDK.TargetManager.TargetManager.instance().setScopeTarget(
        SDK.TargetManager.TargetManager.instance().primaryPageTarget());
    UI.Context.Context.instance().addFlavorChangeListener(SDK.Target.Target, ({data}) => {
      const outermostTarget = data?.outermostTarget();
      SDK.TargetManager.TargetManager.instance().setScopeTarget(outermostTarget);
    });
    Breakpoints.BreakpointManager.BreakpointManager.instance({
      forceNew: true,
      workspace: Workspace.Workspace.WorkspaceImpl.instance(),
      targetManager: SDK.TargetManager.TargetManager.instance(),
      debuggerWorkspaceBinding: Bindings.DebuggerWorkspaceBinding.DebuggerWorkspaceBinding.instance(),
    });
    // @ts-ignore e2e test global
    self.Extensions.extensionServer = Extensions.ExtensionServer.ExtensionServer.instance({forceNew: true});

    new Persistence.FileSystemWorkspaceBinding.FileSystemWorkspaceBinding(
        Persistence.IsolatedFileSystemManager.IsolatedFileSystemManager.instance(),
        Workspace.Workspace.WorkspaceImpl.instance());
    Persistence.IsolatedFileSystemManager.IsolatedFileSystemManager.instance().addPlatformFileSystem(
        'snippet://' as Platform.DevToolsPath.UrlString, new Snippets.ScriptSnippetFileSystem.SnippetFileSystem());

    Persistence.Persistence.PersistenceImpl.instance({
      forceNew: true,
      workspace: Workspace.Workspace.WorkspaceImpl.instance(),
      breakpointManager: Breakpoints.BreakpointManager.BreakpointManager.instance(),
    });
    Persistence.NetworkPersistenceManager.NetworkPersistenceManager.instance(
        {forceNew: true, workspace: Workspace.Workspace.WorkspaceImpl.instance()});

    new ExecutionContextSelector(SDK.TargetManager.TargetManager.instance(), UI.Context.Context.instance());
    Bindings.IgnoreListManager.IgnoreListManager.instance({
      forceNew: true,
      debuggerWorkspaceBinding: Bindings.DebuggerWorkspaceBinding.DebuggerWorkspaceBinding.instance(),
    });

    AutofillManager.AutofillManager.AutofillManager.instance();

    new PauseListener();

    const actionRegistryInstance = UI.ActionRegistry.ActionRegistry.instance({forceNew: true});
    // Required for legacy a11y layout tests
    UI.ShortcutRegistry.ShortcutRegistry.instance({forceNew: true, actionRegistry: actionRegistryInstance});
    this.#registerMessageSinkListener();

    MainImpl.timeEnd('Main._createAppUI');

    const appProvider = Common.AppProvider.getRegisteredAppProviders()[0];
    if (!appProvider) {
      throw new Error('Unable to boot DevTools, as the appprovider is missing');
    }
    await this.#showAppUI(await appProvider.loadAppProvider());
  }

  async #showAppUI(appProvider: Object): Promise<void> {
    MainImpl.time('Main._showAppUI');
    const app = (appProvider as Common.AppProvider.AppProvider).createApp();
    // It is important to kick controller lifetime after apps are instantiated.
    UI.DockController.DockController.instance().initialize();
    await ThemeSupport.ThemeSupport.fetchColors(document);
    app.presentUI(document);

    if (UI.ActionRegistry.ActionRegistry.instance().hasAction('elements.toggle-element-search')) {
      const toggleSearchNodeAction =
          UI.ActionRegistry.ActionRegistry.instance().getAction('elements.toggle-element-search');
      // TODO: we should not access actions from other modules.
      Host.InspectorFrontendHost.InspectorFrontendHostInstance.events.addEventListener(
          Host.InspectorFrontendHostAPI.Events.EnterInspectElementMode, () => {
            void toggleSearchNodeAction.execute();
          }, this);
    }
    Host.InspectorFrontendHost.InspectorFrontendHostInstance.events.addEventListener(
        Host.InspectorFrontendHostAPI.Events.RevealSourceLine, this.#revealSourceLine, this);

    await UI.InspectorView.InspectorView.instance().createToolbars();
    Host.InspectorFrontendHost.InspectorFrontendHostInstance.loadCompleted();

    const value = Root.Runtime.Runtime.queryParam('loadTimelineFromURL');
    if (value !== null) {
      Timeline.TimelinePanel.LoadTimelineHandler.instance().handleQueryParam(value);
    }

    // Initialize ARIAUtils.alert Element
    UI.ARIAUtils.alertElementInstance();
    UI.DockController.DockController.instance().announceDockLocation();

    // Allow UI cycles to repaint prior to creating connection.
    window.setTimeout(this.#initializeTarget.bind(this), 0);
    MainImpl.timeEnd('Main._showAppUI');
  }

  async #initializeTarget(): Promise<void> {
    MainImpl.time('Main._initializeTarget');

    // We rely on having the early initialization runnables registered in Common when an app loads its
    // modules, so that we don't have to exhaustively check the app DevTools is running as to
    // start the applicable runnables.
    for (const runnableInstanceFunction of Common.Runnable.earlyInitializationRunnables()) {
      await runnableInstanceFunction().run();
    }
    // Used for browser tests.
    Host.InspectorFrontendHost.InspectorFrontendHostInstance.readyForTest();
    this.#resolveReadyForTestPromise();
    // Asynchronously run the extensions.
    window.setTimeout(this.#lateInitialization.bind(this), 100);
    MainImpl.timeEnd('Main._initializeTarget');
  }

  #lateInitialization(): void {
    MainImpl.time('Main._lateInitialization');
    Extensions.ExtensionServer.ExtensionServer.instance().initializeExtensions();
    const promises: Promise<void>[] =
        Common.Runnable.lateInitializationRunnables().map(async lateInitializationLoader => {
          const runnable = await lateInitializationLoader();
          return runnable.run();
        });
    if (Root.Runtime.experiments.isEnabled('live-heap-profile')) {
      const setting = 'memory-live-heap-profile';
      if (Common.Settings.Settings.instance().moduleSetting(setting).get()) {
        promises.push(PerfUI.LiveHeapProfile.LiveHeapProfile.instance().run());
      } else {
        const changeListener = async(event: Common.EventTarget.EventTargetEvent<unknown>): Promise<void> => {
          if (!event.data) {
            return;
          }
          Common.Settings.Settings.instance().moduleSetting(setting).removeChangeListener(changeListener);
          void PerfUI.LiveHeapProfile.LiveHeapProfile.instance().run();
        };
        Common.Settings.Settings.instance().moduleSetting(setting).addChangeListener(changeListener);
      }
    }
    this.#lateInitDonePromise = Promise.all(promises).then(() => undefined);
    MainImpl.timeEnd('Main._lateInitialization');
  }

  lateInitDonePromiseForTest(): Promise<void>|null {
    return this.#lateInitDonePromise;
  }

  readyForTest(): Promise<void> {
    return this.#readyForTestPromise;
  }

  #registerMessageSinkListener(): void {
    Common.Console.Console.instance().addEventListener(Common.Console.Events.MessageAdded, messageAdded);

    function messageAdded({data: message}: Common.EventTarget.EventTargetEvent<Common.Console.Message>): void {
      if (message.show) {
        Common.Console.Console.instance().show();
      }
    }
  }

  #revealSourceLine(event: Common.EventTarget.EventTargetEvent<Host.InspectorFrontendHostAPI.RevealSourceLineEvent>):
      void {
    const {url, lineNumber, columnNumber} = event.data;
    const uiSourceCode = Workspace.Workspace.WorkspaceImpl.instance().uiSourceCodeForURL(url);
    if (uiSourceCode) {
      void Common.Revealer.reveal(uiSourceCode.uiLocation(lineNumber, columnNumber));
      return;
    }

    function listener(event: Common.EventTarget.EventTargetEvent<Workspace.UISourceCode.UISourceCode>): void {
      const uiSourceCode = event.data;
      if (uiSourceCode.url() === url) {
        void Common.Revealer.reveal(uiSourceCode.uiLocation(lineNumber, columnNumber));
        Workspace.Workspace.WorkspaceImpl.instance().removeEventListener(
            Workspace.Workspace.Events.UISourceCodeAdded, listener);
      }
    }

    Workspace.Workspace.WorkspaceImpl.instance().addEventListener(
        Workspace.Workspace.Events.UISourceCodeAdded, listener);
  }

  #postDocumentKeyDown(event: Event): void {
    if (!event.handled) {
      UI.ShortcutRegistry.ShortcutRegistry.instance().handleShortcut((event as KeyboardEvent));
    }
  }

  #redispatchClipboardEvent(event: Event): void {
    const eventCopy = new CustomEvent('clipboard-' + event.type, {bubbles: true});
    // @ts-ignore Used in ElementsTreeOutline
    eventCopy['original'] = event;
    const document = event.target && (event.target as HTMLElement).ownerDocument;
    const target = document ? Platform.DOMUtilities.deepActiveElement(document) : null;
    if (target) {
      target.dispatchEvent(eventCopy);
    }
    if (eventCopy.handled) {
      event.preventDefault();
    }
  }

  #contextMenuEventFired(event: Event): void {
    if (event.handled || (event.target as HTMLElement).classList.contains('popup-glasspane')) {
      event.preventDefault();
    }
  }

  #addMainEventListeners(document: Document): void {
    document.addEventListener('keydown', this.#postDocumentKeyDown.bind(this), false);
    document.addEventListener('beforecopy', this.#redispatchClipboardEvent.bind(this), true);
    document.addEventListener('copy', this.#redispatchClipboardEvent.bind(this), false);
    document.addEventListener('cut', this.#redispatchClipboardEvent.bind(this), false);
    document.addEventListener('paste', this.#redispatchClipboardEvent.bind(this), false);
    document.addEventListener('contextmenu', this.#contextMenuEventFired.bind(this), true);
  }

  #onSuspendStateChanged(): void {
    const suspended = SDK.TargetManager.TargetManager.instance().allTargetsSuspended();
    UI.InspectorView.InspectorView.instance().onSuspendStateChanged(suspended);
  }

  static instanceForTest: MainImpl|null = null;
}

// @ts-ignore Exported for Tests.js
globalThis.Main = globalThis.Main || {};
// @ts-ignore Exported for Tests.js
globalThis.Main.Main = MainImpl;

export class ZoomActionDelegate implements UI.ActionRegistration.ActionDelegate {
  handleAction(_context: UI.Context.Context, actionId: string): boolean {
    if (Host.InspectorFrontendHost.InspectorFrontendHostInstance.isHostedMode()) {
      return false;
    }

    switch (actionId) {
      case 'main.zoom-in':
        Host.InspectorFrontendHost.InspectorFrontendHostInstance.zoomIn();
        return true;
      case 'main.zoom-out':
        Host.InspectorFrontendHost.InspectorFrontendHostInstance.zoomOut();
        return true;
      case 'main.zoom-reset':
        Host.InspectorFrontendHost.InspectorFrontendHostInstance.resetZoom();
        return true;
    }
    return false;
  }
}

export class SearchActionDelegate implements UI.ActionRegistration.ActionDelegate {
  handleAction(_context: UI.Context.Context, actionId: string): boolean {
    let searchableView = UI.SearchableView.SearchableView.fromElement(
        Platform.DOMUtilities.deepActiveElement(document),
    );
    if (!searchableView) {
      const currentPanel = (UI.InspectorView.InspectorView.instance().currentPanelDeprecated() as UI.Panel.Panel);
      if (currentPanel && currentPanel.searchableView) {
        searchableView = currentPanel.searchableView();
      }
      if (!searchableView) {
        return false;
      }
    }
    switch (actionId) {
      case 'main.search-in-panel.find':
        return searchableView.handleFindShortcut();
      case 'main.search-in-panel.cancel':
        return searchableView.handleCancelSearchShortcut();
      case 'main.search-in-panel.find-next':
        return searchableView.handleFindNextShortcut();
      case 'main.search-in-panel.find-previous':
        return searchableView.handleFindPreviousShortcut();
    }
    return false;
  }
}
let mainMenuItemInstance: MainMenuItem;

export class MainMenuItem implements UI.Toolbar.Provider {
  readonly #itemInternal: UI.Toolbar.ToolbarMenuButton;
  constructor() {
    this.#itemInternal = new UI.Toolbar.ToolbarMenuButton(this.#handleContextMenu.bind(this), true, 'main-menu');
    this.#itemInternal.element.classList.add('main-menu');
    this.#itemInternal.setTitle(i18nString(UIStrings.customizeAndControlDevtools));
  }

  static instance(opts: {
    forceNew: boolean|null,
  } = {forceNew: null}): MainMenuItem {
    const {forceNew} = opts;
    if (!mainMenuItemInstance || forceNew) {
      mainMenuItemInstance = new MainMenuItem();
    }

    return mainMenuItemInstance;
  }

  item(): UI.Toolbar.ToolbarItem|null {
    return this.#itemInternal;
  }

  #handleContextMenu(contextMenu: UI.ContextMenu.ContextMenu): void {
    if (UI.DockController.DockController.instance().canDock()) {
      const dockItemElement = document.createElement('div');
      dockItemElement.classList.add('flex-centered');
      dockItemElement.classList.add('flex-auto');
      dockItemElement.classList.add('location-menu');
      dockItemElement.tabIndex = -1;
      UI.ARIAUtils.setLabel(dockItemElement, UIStrings.dockSide + UIStrings.dockSideNaviation);
      const titleElement = dockItemElement.createChild('span', 'dockside-title');
      titleElement.textContent = i18nString(UIStrings.dockSide);
      const toggleDockSideShorcuts =
          UI.ShortcutRegistry.ShortcutRegistry.instance().shortcutsForAction('main.toggle-dock');
      UI.Tooltip.Tooltip.install(
          titleElement,
          i18nString(UIStrings.placementOfDevtoolsRelativeToThe, {PH1: toggleDockSideShorcuts[0].title()}));
      dockItemElement.appendChild(titleElement);
      const dockItemToolbar = new UI.Toolbar.Toolbar('', dockItemElement);
      dockItemElement.setAttribute('jslog', `${VisualLogging.item('dock-side')}`);
      dockItemToolbar.makeBlueOnHover();
      const undock = new UI.Toolbar.ToolbarToggle(
          i18nString(UIStrings.undockIntoSeparateWindow), 'dock-window', undefined, 'undock');
      const bottom =
          new UI.Toolbar.ToolbarToggle(i18nString(UIStrings.dockToBottom), 'dock-bottom', undefined, 'dock-bottom');
      const right =
          new UI.Toolbar.ToolbarToggle(i18nString(UIStrings.dockToRight), 'dock-right', undefined, 'dock-right');
      const left = new UI.Toolbar.ToolbarToggle(i18nString(UIStrings.dockToLeft), 'dock-left', undefined, 'dock-left');
      undock.addEventListener(UI.Toolbar.ToolbarButton.Events.MouseDown, event => event.data.consume());
      bottom.addEventListener(UI.Toolbar.ToolbarButton.Events.MouseDown, event => event.data.consume());
      right.addEventListener(UI.Toolbar.ToolbarButton.Events.MouseDown, event => event.data.consume());
      left.addEventListener(UI.Toolbar.ToolbarButton.Events.MouseDown, event => event.data.consume());
      undock.addEventListener(
          UI.Toolbar.ToolbarButton.Events.Click, setDockSide.bind(null, UI.DockController.DockState.UNDOCKED));
      bottom.addEventListener(
          UI.Toolbar.ToolbarButton.Events.Click, setDockSide.bind(null, UI.DockController.DockState.BOTTOM));
      right.addEventListener(
          UI.Toolbar.ToolbarButton.Events.Click, setDockSide.bind(null, UI.DockController.DockState.RIGHT));
      left.addEventListener(
          UI.Toolbar.ToolbarButton.Events.Click, setDockSide.bind(null, UI.DockController.DockState.LEFT));
      undock.setToggled(
          UI.DockController.DockController.instance().dockSide() === UI.DockController.DockState.UNDOCKED);
      bottom.setToggled(UI.DockController.DockController.instance().dockSide() === UI.DockController.DockState.BOTTOM);
      right.setToggled(UI.DockController.DockController.instance().dockSide() === UI.DockController.DockState.RIGHT);
      left.setToggled(UI.DockController.DockController.instance().dockSide() === UI.DockController.DockState.LEFT);
      dockItemToolbar.appendToolbarItem(undock);
      dockItemToolbar.appendToolbarItem(left);
      dockItemToolbar.appendToolbarItem(bottom);
      dockItemToolbar.appendToolbarItem(right);
      dockItemElement.addEventListener('keydown', event => {
        let dir = 0;
        if (event.key === 'ArrowLeft') {
          dir = -1;
        } else if (event.key === 'ArrowRight') {
          dir = 1;
        } else if (event.key === 'ArrowDown') {
          const contextMenuElement = dockItemElement.closest('.soft-context-menu');
          contextMenuElement?.dispatchEvent(new KeyboardEvent('keydown', {key: 'ArrowDown'}));
          return;
        } else {
          return;
        }

        const buttons = [undock, left, bottom, right];
        let index = buttons.findIndex(button => button.element.hasFocus());
        index = Platform.NumberUtilities.clamp(index + dir, 0, buttons.length - 1);

        buttons[index].element.focus();
        event.consume(true);
      });
      contextMenu.headerSection().appendCustomItem(dockItemElement, 'dock-side');
    }

    const button = (this.#itemInternal.element as HTMLButtonElement);

    function setDockSide(side: UI.DockController.DockState): void {
      void UI.DockController.DockController.instance().once(UI.DockController.Events.AfterDockSideChanged).then(() => {
        button.focus();
      });
      UI.DockController.DockController.instance().setDockSide(side);
      contextMenu.discard();
    }

    if (UI.DockController.DockController.instance().dockSide() === UI.DockController.DockState.UNDOCKED) {
      const mainTarget = SDK.TargetManager.TargetManager.instance().primaryPageTarget();
      if (mainTarget && mainTarget.type() === SDK.Target.Type.Frame) {
        contextMenu.defaultSection().appendAction('inspector-main.focus-debuggee', i18nString(UIStrings.focusDebuggee));
      }
    }

    contextMenu.defaultSection().appendAction(
        'main.toggle-drawer',
        UI.InspectorView.InspectorView.instance().drawerVisible() ? i18nString(UIStrings.hideConsoleDrawer) :
                                                                    i18nString(UIStrings.showConsoleDrawer));
    contextMenu.appendItemsAtLocation('mainMenu');
    const moreTools =
        contextMenu.defaultSection().appendSubMenuItem(i18nString(UIStrings.moreTools), false, 'more-tools');
    const viewExtensions = UI.ViewManager.getRegisteredViewExtensions();
    viewExtensions.sort((extension1, extension2) => {
      const title1 = extension1.title();
      const title2 = extension2.title();
      return title1.localeCompare(title2);
    });

    for (const viewExtension of viewExtensions) {
      const location = viewExtension.location();
      const persistence = viewExtension.persistence();
      const title = viewExtension.title();
      const id = viewExtension.viewId();

      if (id === 'issues-pane') {
        moreTools.defaultSection().appendItem(title, () => {
          Host.userMetrics.issuesPanelOpenedFrom(Host.UserMetrics.IssueOpener.HamburgerMenu);
          void UI.ViewManager.ViewManager.instance().showView('issues-pane', /* userGesture */ true);
        }, {jslogContext: id});
        continue;
      }

      if (persistence !== 'closeable') {
        continue;
      }
      if (location !== 'drawer-view' && location !== 'panel') {
        continue;
      }

      if (viewExtension.isPreviewFeature()) {
        const additionalElement = IconButton.Icon.create('experiment');
        moreTools.defaultSection().appendItem(title, () => {
          void UI.ViewManager.ViewManager.instance().showView(id, true, false);
        }, {disabled: false, additionalElement, jslogContext: id});
        continue;
      }

      moreTools.defaultSection().appendItem(title, () => {
        void UI.ViewManager.ViewManager.instance().showView(id, true, false);
      }, {jslogContext: id});
    }

    const helpSubMenu = contextMenu.footerSection().appendSubMenuItem(i18nString(UIStrings.help), false, 'help');
    helpSubMenu.appendItemsAtLocation('mainMenuHelp');
  }
}

let settingsButtonProviderInstance: SettingsButtonProvider;

export class SettingsButtonProvider implements UI.Toolbar.Provider {
  readonly #settingsButton: UI.Toolbar.ToolbarButton;
  private constructor() {
    const settingsActionId = 'settings.show';
    this.#settingsButton =
        UI.Toolbar.Toolbar.createActionButtonForId(settingsActionId, {showLabel: false, userActionCode: undefined});
  }

  static instance(opts: {
    forceNew: boolean|null,
  } = {forceNew: null}): SettingsButtonProvider {
    const {forceNew} = opts;
    if (!settingsButtonProviderInstance || forceNew) {
      settingsButtonProviderInstance = new SettingsButtonProvider();
    }

    return settingsButtonProviderInstance;
  }

  item(): UI.Toolbar.ToolbarItem|null {
    return this.#settingsButton;
  }
}

export class PauseListener {
  constructor() {
    SDK.TargetManager.TargetManager.instance().addModelListener(
        SDK.DebuggerModel.DebuggerModel, SDK.DebuggerModel.Events.DebuggerPaused, this.#debuggerPaused, this);
  }

  #debuggerPaused(event: Common.EventTarget.EventTargetEvent<SDK.DebuggerModel.DebuggerModel>): void {
    SDK.TargetManager.TargetManager.instance().removeModelListener(
        SDK.DebuggerModel.DebuggerModel, SDK.DebuggerModel.Events.DebuggerPaused, this.#debuggerPaused, this);
    const debuggerModel = event.data;
    const debuggerPausedDetails = debuggerModel.debuggerPausedDetails();
    UI.Context.Context.instance().setFlavor(SDK.Target.Target, debuggerModel.target());
    void Common.Revealer.reveal(debuggerPausedDetails);
  }
}

export function sendOverProtocol(
    method: ProtocolClient.InspectorBackend.QualifiedName, params: Object|null): Promise<unknown[]|null> {
  return new Promise((resolve, reject) => {
    const sendRawMessage = ProtocolClient.InspectorBackend.test.sendRawMessage;
    if (!sendRawMessage) {
      return reject('Unable to send message to test client');
    }
    sendRawMessage(method, params, (err, ...results) => {
      if (err) {
        return reject(err);
      }
      return resolve(results);
    });
  });
}

export class ReloadActionDelegate implements UI.ActionRegistration.ActionDelegate {
  handleAction(_context: UI.Context.Context, actionId: string): boolean {
    switch (actionId) {
      case 'main.debug-reload':
        Components.Reload.reload();
        return true;
    }
    return false;
  }
}<|MERGE_RESOLUTION|>--- conflicted
+++ resolved
@@ -54,11 +54,8 @@
 import * as Components from '../../ui/legacy/components/utils/utils.js';
 import * as UI from '../../ui/legacy/legacy.js';
 import * as ThemeSupport from '../../ui/legacy/theme_support/theme_support.js';
-<<<<<<< HEAD
 import * as RNExperiments from '../../core/rn_experiments/rn_experiments.js';
-=======
 import * as VisualLogging from '../../ui/visual_logging/visual_logging.js';
->>>>>>> 19c832a5
 
 import {ExecutionContextSelector} from './ExecutionContextSelector.js';
 import {SettingTracker} from './SettingTracker.js';
@@ -296,14 +293,8 @@
 
     // JS Profiler
     Root.Runtime.experiments.register(
-<<<<<<< HEAD
-      'jsProfilerTemporarilyEnable', 'Enable JavaScript Profiler temporarily', /* unstable= */ false,
-      'https://developer.chrome.com/blog/js-profiler-deprecation/',
-      'https://bugs.chromium.org/p/chromium/issues/detail?id=1354548');
-=======
         'js-profiler-temporarily-enable', 'Enable JavaScript Profiler temporarily', /* unstable= */ false,
         'https://goo.gle/js-profiler-deprecation', 'https://crbug.com/1354548');
->>>>>>> 19c832a5
 
     // Sources
     Root.Runtime.experiments.register(
@@ -404,28 +395,19 @@
         'Enable Autofill view',
     );
 
+    // React Native experiments need to be registered for all entry points so
+    // that they can be checked everywhere.
+    RNExperiments.RNExperimentsImpl.Instance.copyInto(Root.Runtime.experiments, '[React Native] ');
+
     Root.Runtime.experiments.enableExperimentsByDefault([
       'css-type-component-length-deprecate',
       'set-all-breakpoints-eagerly',
       Root.Runtime.ExperimentName.TIMELINE_AS_CONSOLE_PROFILE_RESULT_PANEL,
-<<<<<<< HEAD
-      Root.Runtime.ExperimentName.WASM_DWARF_DEBUGGING,
-      Root.Runtime.ExperimentName.HEADER_OVERRIDES,
-    ]);
-
-    // React Native experiments need to be registered for all entry points so
-    // that they can be checked everywhere.
-    RNExperiments.RNExperimentsImpl.Instance.copyInto(Root.Runtime.experiments, '[React Native] ');
-
-    Root.Runtime.experiments.setNonConfigurableExperiments([
-      ...(!('EyeDropper' in window) ? [Root.Runtime.ExperimentName.EYEDROPPER_COLOR_PICKER] : []),
-=======
       Root.Runtime.ExperimentName.OUTERMOST_TARGET_SELECTOR,
       Root.Runtime.ExperimentName.SELF_XSS_WARNING,
       Root.Runtime.ExperimentName.PRELOADING_STATUS_PANEL,
       'evaluate-expressions-with-source-maps',
       ...(Root.Runtime.Runtime.queryParam('isChromeForTesting') ? ['protocol-monitor'] : []),
->>>>>>> 19c832a5
     ]);
 
     Root.Runtime.experiments.cleanUpStaleExperiments();
