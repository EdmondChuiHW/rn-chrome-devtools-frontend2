// Copyright (c) 2020 The Chromium Authors. All rights reserved.
// Use of this source code is governed by a BSD-style license that can be
// found in the LICENSE file.

<<<<<<< HEAD
/// <reference path="./request_idle_callback.d.ts" />
/// <reference path="./react_native.d.ts" />

interface CSSStyleSheet {
  replaceSync(content: string): void;
}

interface ShadowRoot {
  adoptedStyleSheets: CSSStyleSheet[]
}

interface ImportMeta {
  url: string;
}

interface Document {
  adoptedStyleSheets: CSSStyleSheet[]
}

=======
>>>>>>> 47f04a53
declare module '*.css.js' {
  const styles: CSSStyleSheet;
  export default styles;
}

declare module '*.css.legacy.js' {
  const styles: {cssContent: string};
  export default styles;
}<|MERGE_RESOLUTION|>--- conflicted
+++ resolved
@@ -2,28 +2,8 @@
 // Use of this source code is governed by a BSD-style license that can be
 // found in the LICENSE file.
 
-<<<<<<< HEAD
-/// <reference path="./request_idle_callback.d.ts" />
 /// <reference path="./react_native.d.ts" />
 
-interface CSSStyleSheet {
-  replaceSync(content: string): void;
-}
-
-interface ShadowRoot {
-  adoptedStyleSheets: CSSStyleSheet[]
-}
-
-interface ImportMeta {
-  url: string;
-}
-
-interface Document {
-  adoptedStyleSheets: CSSStyleSheet[]
-}
-
-=======
->>>>>>> 47f04a53
 declare module '*.css.js' {
   const styles: CSSStyleSheet;
   export default styles;
