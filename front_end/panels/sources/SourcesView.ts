--- conflicted
+++ resolved
@@ -6,6 +6,7 @@
 import * as Host from '../../core/host/host.js';
 import * as i18n from '../../core/i18n/i18n.js';
 import * as Platform from '../../core/platform/platform.js';
+import * as Root from '../../core/root/root.js';
 import * as SDK from '../../core/sdk/sdk.js';
 import * as Bindings from '../../models/bindings/bindings.js';
 import * as Persistence from '../../models/persistence/persistence.js';
@@ -144,35 +145,27 @@
 
   private placeholderElement(): Element {
     const shortcuts = [
-<<<<<<< HEAD
-      {actionId: 'quickOpen.show', description: i18nString(UIStrings.openFile)},
-      {actionId: 'commandMenu.show', description: i18nString(UIStrings.runCommand)},
-      {actionId: 'sources.add-folder-to-workspace', description: i18nString(UIStrings.dropInAFolderToAddToWorkspace), condition: Root.Runtime.ConditionName.NOT_SOURCES_HIDE_ADD_FOLDER},
-=======
       {actionId: 'quick-open.show', description: i18nString(UIStrings.openFile)},
       {actionId: 'quick-open.show-command-menu', description: i18nString(UIStrings.runCommand)},
       {
         actionId: 'sources.add-folder-to-workspace',
+        condition: Root.Runtime.ConditionName.NOT_SOURCES_HIDE_ADD_FOLDER,
         description: i18nString(UIStrings.workspaceDropInAFolderToSyncSources),
         isWorkspace: true,
       },
->>>>>>> 19c832a5
     ];
 
     const list = document.createElement('div');
     UI.ARIAUtils.markAsList(list);
     UI.ARIAUtils.setLabel(list, i18nString(UIStrings.sourceViewActions));
 
-<<<<<<< HEAD
-    for (let i = 0; i < shortcuts.length; i++) {
-      const shortcut = shortcuts[i];
+    for (const shortcut of shortcuts) {
       const {condition} = shortcut;
-      if (condition !== undefined && !Root.Runtime.Runtime.isDescriptorEnabled({experiment: undefined, condition})) {
+      if (condition !== undefined &&
+          !Root.Runtime.Runtime.isDescriptorEnabled(
+              {experiment: undefined, condition: () => Boolean(Root.Runtime.Runtime.queryParam(condition))})) {
         continue;
       }
-=======
-    for (const shortcut of shortcuts) {
->>>>>>> 19c832a5
       const shortcutKeyText = UI.ShortcutRegistry.ShortcutRegistry.instance().shortcutTitleForAction(shortcut.actionId);
       const listItemElement = list.createChild('div', 'tabbed-pane-placeholder-row');
       UI.ARIAUtils.markAsListitem(listItemElement);
@@ -196,15 +189,12 @@
       }
     }
 
-<<<<<<< HEAD
-    if (Root.Runtime.Runtime.isDescriptorEnabled({experiment: undefined, condition: Root.Runtime.ConditionName.NOT_SOURCES_HIDE_ADD_FOLDER})) {
-      element.appendChild(
-         UI.XLink.XLink.create('https://developer.chrome.com/docs/devtools/workspaces/', 'Learn more about Workspaces'));
-    }
-    return element;
-=======
+    if (Root.Runtime.Runtime.isDescriptorEnabled(
+            {experiment: undefined, condition: Root.Runtime.conditions.notSourcesHideAddFolder})) {
+      list.appendChild(UI.XLink.XLink.create(
+          'https://developer.chrome.com/docs/devtools/workspaces/', 'Learn more about Workspaces'));
+    }
     return list;
->>>>>>> 19c832a5
   }
 
   private async addFileSystemClicked(): Promise<void> {
