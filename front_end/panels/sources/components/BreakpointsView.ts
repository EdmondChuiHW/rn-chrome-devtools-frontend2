// Copyright (c) 2022 The Chromium Authors. All rights reserved.
// Use of this source code is governed by a BSD-style license that can be
// found in the LICENSE file.

import * as Common from '../../../core/common/common.js';
import * as Host from '../../../core/host/host.js';
import * as i18n from '../../../core/i18n/i18n.js';
import * as Platform from '../../../core/platform/platform.js';
import {assertNotNullOrUndefined} from '../../../core/platform/platform.js';
import * as SDK from '../../../core/sdk/sdk.js';
import * as Bindings from '../../../models/bindings/bindings.js';
import * as Breakpoints from '../../../models/breakpoints/breakpoints.js';
import * as TextUtils from '../../../models/text_utils/text_utils.js';
import * as Workspace from '../../../models/workspace/workspace.js';
import * as IconButton from '../../../ui/components/icon_button/icon_button.js';
import * as Input from '../../../ui/components/input/input.js';
import * as LegacyWrapper from '../../../ui/components/legacy_wrapper/legacy_wrapper.js';
import * as Coordinator from '../../../ui/components/render_coordinator/render_coordinator.js';
import * as UI from '../../../ui/legacy/legacy.js';
import * as LitHtml from '../../../ui/lit-html/lit-html.js';
import * as VisualLogging from '../../../ui/visual_logging/visual_logging.js';

import breakpointsViewStyles from './breakpointsView.css.js';
import {findNextNodeForKeyboardNavigation, getDifferentiatingPathMap, type TitleInfo} from './BreakpointsViewUtils.js';

const UIStrings = {
  /**
   *@description Label for a checkbox to toggle pausing on uncaught exceptions in the breakpoint sidebar of the Sources panel. When the checkbox is checked, DevTools will pause if an uncaught exception is thrown at runtime.
   */
  pauseOnUncaughtExceptions: 'Pause on uncaught exceptions',
  /**
   *@description Label for a checkbox to toggling pausing on caught exceptions in the breakpoint sidebar of the Sources panel. When the checkbox is checked, DevTools will pause if an exception is thrown, but caught (handled) at runtime.
   */
  pauseOnCaughtExceptions: 'Pause on caught exceptions',
  /**
   *@description Text exposed to screen readers on checked items.
   */
  checked: 'checked',
  /**
   *@description Accessible text exposed to screen readers when the screen reader encounters an unchecked checkbox.
   */
  unchecked: 'unchecked',
  /**
   *@description Accessible text for a breakpoint collection with a combination of checked states.
   */
  indeterminate: 'mixed',
  /**
   *@description Accessibility label for hit breakpoints in the Sources panel.
   *@example {checked} PH1
   */
  breakpointHit: '{PH1} breakpoint hit',
  /**
   *@description Tooltip text that shows when hovered over a remove button that appears next to a filename in the breakpoint sidebar of the sources panel. Also used in the context menu for breakpoint groups.
   */
  removeAllBreakpointsInFile: 'Remove all breakpoints in file',
  /**
   *@description Context menu item in the Breakpoints Sidebar Pane of the Sources panel that disables all breakpoints in a file.
   */
  disableAllBreakpointsInFile: 'Disable all breakpoints in file',
  /**
   *@description Context menu item in the Breakpoints Sidebar Pane of the Sources panel that enables all breakpoints in a file.
   */
  enableAllBreakpointsInFile: 'Enable all breakpoints in file',
  /**
   *@description Tooltip text that shows when hovered over an edit button that appears next to a breakpoint or conditional breakpoint in the breakpoint sidebar of the sources panel.
   */
  editCondition: 'Edit condition',
  /**
   *@description Tooltip text that shows when hovered over an edit button that appears next to a logpoint in the breakpoint sidebar of the sources panel.
   */
  editLogpoint: 'Edit logpoint',
  /**
   *@description Context menu item in the Breakpoints Sidebar Pane of the Sources panel that disables all breakpoints.
   */
  disableAllBreakpoints: 'Disable all breakpoints',
  /**
   *@description Context menu item in the Breakpoints Sidebar Pane of the Sources panel that enables all breakpoints.
   */
  enableAllBreakpoints: 'Enable all breakpoints',
  /**
   *@description Tooltip text that shows when hovered over a remove button that appears next to a breakpoint in the breakpoint sidebar of the sources panel. Also used in the context menu for breakpoint items.
   */
  removeBreakpoint: 'Remove breakpoint',
  /**
   *@description Text to remove all breakpoints
   */
  removeAllBreakpoints: 'Remove all breakpoints',
  /**
   *@description Text in Breakpoints Sidebar Pane of the Sources panel
   */
  removeOtherBreakpoints: 'Remove other breakpoints',
  /**
   *@description Context menu item that reveals the source code location of a breakpoint in the Sources panel.
   */
  revealLocation: 'Reveal location',
  /**
   *@description Tooltip text that shows when hovered over a piece of code of a breakpoint in the breakpoint sidebar of the sources panel. It shows the condition, on which the breakpoint will stop.
   *@example {x < 3} PH1
   */
  conditionCode: 'Condition: {PH1}',
  /**
   *@description Tooltip text that shows when hovered over a piece of code of a breakpoint in the breakpoint sidebar of the sources panel. It shows what is going to be printed in the console, if execution hits this breakpoint.
   *@example {'hello'} PH1
   */
  logpointCode: 'Logpoint: {PH1}',
};
const str_ = i18n.i18n.registerUIStrings('panels/sources/components/BreakpointsView.ts', UIStrings);
const i18nString = i18n.i18n.getLocalizedString.bind(undefined, str_);
const coordinator = Coordinator.RenderCoordinator.RenderCoordinator.instance();

const MAX_SNIPPET_LENGTH = 200;

export interface BreakpointsViewData {
  breakpointsActive: boolean;
  pauseOnUncaughtExceptions: boolean;
  pauseOnCaughtExceptions: boolean;
  // TODO(crbug.com/1382762): Remove special casing with dependent toggles as soon as Node LTS caught up on independent pause of exception toggles.
  independentPauseToggles: boolean;
  groups: BreakpointGroup[];
}

export interface BreakpointGroup {
  name: string;
  url: Platform.DevToolsPath.UrlString;
  editable: boolean;
  expanded: boolean;
  breakpointItems: BreakpointItem[];
}

export interface BreakpointItem {
  id: string;
  location: string;
  codeSnippet: string;
  isHit: boolean;
  status: BreakpointStatus;
  type: SDK.DebuggerModel.BreakpointType;
  hoverText?: string;
}

export const enum BreakpointStatus {
  ENABLED = 'ENABLED',
  DISABLED = 'DISABLED',
  INDETERMINATE = 'INDETERMINATE',
}

let breakpointsViewInstance: LegacyWrapper.LegacyWrapper.LegacyWrapper<UI.Widget.Widget, BreakpointsView>|null;
let breakpointsViewControllerInstance: BreakpointsSidebarController|null;

export class BreakpointsSidebarController implements UI.ContextFlavorListener.ContextFlavorListener {
  readonly #breakpointManager: Breakpoints.BreakpointManager.BreakpointManager;
  readonly #breakpointItemToLocationMap =
      new WeakMap<BreakpointItem, Breakpoints.BreakpointManager.BreakpointLocation[]>();
  readonly #breakpointsActiveSetting: Common.Settings.Setting<boolean>;
  readonly #pauseOnUncaughtExceptionSetting: Common.Settings.Setting<boolean>;
  readonly #pauseOnCaughtExceptionSetting: Common.Settings.Setting<boolean>;

  readonly #collapsedFilesSettings: Common.Settings.Setting<Platform.DevToolsPath.UrlString[]>;
  readonly #collapsedFiles: Set<Platform.DevToolsPath.UrlString>;

  // This is used to keep track of outstanding edits to breakpoints that were initiated
  // by the breakpoint edit button (for UMA).
  #outstandingBreakpointEdited: Breakpoints.BreakpointManager.Breakpoint|undefined;
  #updateScheduled = false;
  #updateRunning = false;

  private constructor(
      breakpointManager: Breakpoints.BreakpointManager.BreakpointManager, settings: Common.Settings.Settings) {
    this.#collapsedFilesSettings = Common.Settings.Settings.instance().createSetting('collapsed-files', []);
    this.#collapsedFiles = new Set(this.#collapsedFilesSettings.get());
    this.#breakpointManager = breakpointManager;
    this.#breakpointManager.addEventListener(
        Breakpoints.BreakpointManager.Events.BreakpointAdded, this.#onBreakpointAdded, this);
    this.#breakpointManager.addEventListener(
        Breakpoints.BreakpointManager.Events.BreakpointRemoved, this.#onBreakpointRemoved, this);
    this.#breakpointsActiveSetting = settings.moduleSetting('breakpoints-active');
    this.#breakpointsActiveSetting.addChangeListener(this.update, this);
    this.#pauseOnUncaughtExceptionSetting = settings.moduleSetting('pause-on-uncaught-exception');
    this.#pauseOnUncaughtExceptionSetting.addChangeListener(this.update, this);
    this.#pauseOnCaughtExceptionSetting = settings.moduleSetting('pause-on-caught-exception');
    this.#pauseOnCaughtExceptionSetting.addChangeListener(this.update, this);
  }

  static instance({forceNew, breakpointManager, settings}: {
    forceNew: boolean|null,
    breakpointManager: Breakpoints.BreakpointManager.BreakpointManager,
    settings: Common.Settings.Settings,
  } = {
    forceNew: null,
    breakpointManager: Breakpoints.BreakpointManager.BreakpointManager.instance(),
    settings: Common.Settings.Settings.instance(),
  }): BreakpointsSidebarController {
    if (!breakpointsViewControllerInstance || forceNew) {
      breakpointsViewControllerInstance = new BreakpointsSidebarController(breakpointManager, settings);
    }
    return breakpointsViewControllerInstance;
  }

  static removeInstance(): void {
    breakpointsViewControllerInstance = null;
  }

  static targetSupportsIndependentPauseOnExceptionToggles(): boolean {
    const hasNodeTargets =
        SDK.TargetManager.TargetManager.instance().targets().some(target => target.type() === SDK.Target.Type.Node);
    return !hasNodeTargets;
  }

  flavorChanged(_object: Object|null): void {
    void this.update();
  }

  breakpointEditFinished(breakpoint: Breakpoints.BreakpointManager.Breakpoint|null, edited: boolean): void {
    if (this.#outstandingBreakpointEdited && this.#outstandingBreakpointEdited === breakpoint) {
      if (edited) {
        Host.userMetrics.actionTaken(Host.UserMetrics.Action.BreakpointConditionEditedFromSidebar);
      }
      this.#outstandingBreakpointEdited = undefined;
    }
  }

  breakpointStateChanged(breakpointItem: BreakpointItem, checked: boolean): void {
    const locations = this.#getLocationsForBreakpointItem(breakpointItem);
    locations.forEach((value: Breakpoints.BreakpointManager.BreakpointLocation) => {
      const breakpoint = value.breakpoint;
      breakpoint.setEnabled(checked);
    });
  }

  async breakpointEdited(breakpointItem: BreakpointItem, editButtonClicked: boolean): Promise<void> {
    const locations = this.#getLocationsForBreakpointItem(breakpointItem);
    let location: Breakpoints.BreakpointManager.BreakpointLocation|undefined;
    for (const locationCandidate of locations) {
      if (!location || locationCandidate.uiLocation.compareTo(location.uiLocation) < 0) {
        location = locationCandidate;
      }
    }
    if (location) {
      if (editButtonClicked) {
        this.#outstandingBreakpointEdited = location.breakpoint;
      }
      await Common.Revealer.reveal(location);
    }
  }

  breakpointsRemoved(breakpointItems: BreakpointItem[]): void {
    const locations = breakpointItems.flatMap(breakpointItem => this.#getLocationsForBreakpointItem(breakpointItem));
    locations.forEach(location => location?.breakpoint.remove(false /* keepInStorage */));
  }

  expandedStateChanged(url: Platform.DevToolsPath.UrlString, expanded: boolean): void {
    if (expanded) {
      this.#collapsedFiles.delete(url);
    } else {
      this.#collapsedFiles.add(url);
    }

    this.#saveSettings();
  }

  async jumpToSource(breakpointItem: BreakpointItem): Promise<void> {
    const uiLocations = this.#getLocationsForBreakpointItem(breakpointItem).map(location => location.uiLocation);
    let uiLocation: Workspace.UISourceCode.UILocation|undefined;
    for (const uiLocationCandidate of uiLocations) {
      if (!uiLocation || uiLocationCandidate.compareTo(uiLocation) < 0) {
        uiLocation = uiLocationCandidate;
      }
    }
    if (uiLocation) {
      await Common.Revealer.reveal(uiLocation);
    }
  }

  setPauseOnUncaughtExceptions(value: boolean): void {
    this.#pauseOnUncaughtExceptionSetting.set(value);
  }

  setPauseOnCaughtExceptions(value: boolean): void {
    this.#pauseOnCaughtExceptionSetting.set(value);
  }

  async update(): Promise<void> {
    this.#updateScheduled = true;
    if (this.#updateRunning) {
      return;
    }
    this.#updateRunning = true;
    while (this.#updateScheduled) {
      this.#updateScheduled = false;
      const data = await this.getUpdatedBreakpointViewData();
      BreakpointsView.instance().data = data;
    }
    this.#updateRunning = false;
  }

  async getUpdatedBreakpointViewData(): Promise<BreakpointsViewData> {
    const breakpointsActive = this.#breakpointsActiveSetting.get();
    const independentPauseToggles = BreakpointsSidebarController.targetSupportsIndependentPauseOnExceptionToggles();
    const pauseOnUncaughtExceptions = this.#pauseOnUncaughtExceptionSetting.get();
    const pauseOnCaughtExceptions = this.#pauseOnCaughtExceptionSetting.get();

    const breakpointLocations = this.#getBreakpointLocations();
    if (!breakpointLocations.length) {
      return {
        breakpointsActive,
        pauseOnCaughtExceptions,
        pauseOnUncaughtExceptions,
        independentPauseToggles,
        groups: [],
      };
    }

    const locationsGroupedById = this.#groupBreakpointLocationsById(breakpointLocations);
    const locationIdsByLineId = this.#getLocationIdsByLineId(breakpointLocations);

    const [content, selectedUILocation] = await Promise.all([
      this.#getContent(locationsGroupedById),
      this.#getHitUILocation(),
    ]);

    const scriptIdToGroup = new Map<string, BreakpointGroup>();

    for (let idx = 0; idx < locationsGroupedById.length; idx++) {
      const locations = locationsGroupedById[idx];
      const fstLocation = locations[0];
      const sourceURL = fstLocation.uiLocation.uiSourceCode.url();
      const scriptId = fstLocation.uiLocation.uiSourceCode.canononicalScriptId();
      const uiLocation = fstLocation.uiLocation;

      const isHit = selectedUILocation !== null &&
          locations.some(location => location.uiLocation.id() === selectedUILocation.id());

      const numBreakpointsOnLine = locationIdsByLineId.get(uiLocation.lineId()).size;
      const showColumn = numBreakpointsOnLine > 1;
      const locationText = uiLocation.lineAndColumnText(showColumn) as string;

      const text = content[idx];
      const codeSnippet = text instanceof TextUtils.Text.Text ?
          text.lineAt(uiLocation.lineNumber) :
          text.lines[text.bytecodeOffsetToLineNumber(uiLocation.columnNumber ?? 0)] ?? '';

      if (isHit && this.#collapsedFiles.has(sourceURL)) {
        this.#collapsedFiles.delete(sourceURL);
        this.#saveSettings();
      }
      const expanded = !this.#collapsedFiles.has(sourceURL);

      const status: BreakpointStatus = this.#getBreakpointState(locations);
      const {type, hoverText} = this.#getBreakpointTypeAndDetails(locations);
      const item = {
        id: fstLocation.breakpoint.breakpointStorageId(),
        location: locationText,
        codeSnippet,
        isHit,
        status,
        type,
        hoverText,
      };
      this.#breakpointItemToLocationMap.set(item, locations);

      let group = scriptIdToGroup.get(scriptId);
      if (group) {
        group.breakpointItems.push(item);
        group.expanded ||= expanded;
      } else {
        const editable = this.#breakpointManager.supportsConditionalBreakpoints(uiLocation.uiSourceCode);
        group = {
          url: sourceURL,
          name: uiLocation.uiSourceCode.displayName(),
          editable,
          expanded,
          breakpointItems: [item],
        };
        scriptIdToGroup.set(scriptId, group);
      }
    }
    return {
      breakpointsActive,
      pauseOnCaughtExceptions,
      pauseOnUncaughtExceptions,
      independentPauseToggles,
      groups: Array.from(scriptIdToGroup.values()),
    };
  }

  #onBreakpointAdded(event: Common.EventTarget.EventTargetEvent<Breakpoints.BreakpointManager.BreakpointLocation>):
      Promise<void> {
    const breakpoint = event.data.breakpoint;
    if (breakpoint.origin === Breakpoints.BreakpointManager.BreakpointOrigin.USER_ACTION &&
        this.#collapsedFiles.has(breakpoint.url())) {
      // Auto-expand if a new breakpoint was added to a collapsed group.
      this.#collapsedFiles.delete(breakpoint.url());
      this.#saveSettings();
    }
    return this.update();
  }

  #onBreakpointRemoved(event: Common.EventTarget.EventTargetEvent<Breakpoints.BreakpointManager.BreakpointLocation>):
      Promise<void> {
    const breakpoint = event.data.breakpoint;
    if (this.#collapsedFiles.has(breakpoint.url())) {
      const locations = Breakpoints.BreakpointManager.BreakpointManager.instance().allBreakpointLocations();
      const otherBreakpointsOnSameFileExist =
          locations.some(location => location.breakpoint.url() === breakpoint.url());
      if (!otherBreakpointsOnSameFileExist) {
        // Clear up the #collapsedFiles set from this url if no breakpoint is left in this group.
        this.#collapsedFiles.delete(breakpoint.url());
        this.#saveSettings();
      }
    }
    return this.update();
  }

  #saveSettings(): void {
    this.#collapsedFilesSettings.set(Array.from(this.#collapsedFiles.values()));
  }

  #getBreakpointTypeAndDetails(locations: Breakpoints.BreakpointManager.BreakpointLocation[]):
      {type: SDK.DebuggerModel.BreakpointType, hoverText?: string} {
    const breakpointWithCondition = locations.find(location => Boolean(location.breakpoint.condition()));
    const breakpoint = breakpointWithCondition?.breakpoint;
    if (!breakpoint || !breakpoint.condition()) {
      return {type: SDK.DebuggerModel.BreakpointType.REGULAR_BREAKPOINT};
    }

    const condition = breakpoint.condition();
    if (breakpoint.isLogpoint()) {
      return {type: SDK.DebuggerModel.BreakpointType.LOGPOINT, hoverText: condition};
    }

    return {type: SDK.DebuggerModel.BreakpointType.CONDITIONAL_BREAKPOINT, hoverText: condition};
  }

  #getLocationsForBreakpointItem(breakpointItem: BreakpointItem): Breakpoints.BreakpointManager.BreakpointLocation[] {
    const locations = this.#breakpointItemToLocationMap.get(breakpointItem);
    assertNotNullOrUndefined(locations);
    return locations;
  }

  async #getHitUILocation(): Promise<Workspace.UISourceCode.UILocation|null> {
    const details = UI.Context.Context.instance().flavor(SDK.DebuggerModel.DebuggerPausedDetails);
    if (details && details.callFrames.length) {
      return await Bindings.DebuggerWorkspaceBinding.DebuggerWorkspaceBinding.instance().rawLocationToUILocation(
          details.callFrames[0].location());
    }
    return null;
  }

  #getBreakpointLocations(): Breakpoints.BreakpointManager.BreakpointLocation[] {
    const locations = this.#breakpointManager.allBreakpointLocations().filter(
        breakpointLocation =>
            breakpointLocation.uiLocation.uiSourceCode.project().type() !== Workspace.Workspace.projectTypes.Debugger);

    locations.sort((item1, item2) => item1.uiLocation.compareTo(item2.uiLocation));

    const result = [];
    let lastBreakpoint: Breakpoints.BreakpointManager.Breakpoint|null = null;
    let lastLocation: Workspace.UISourceCode.UILocation|null = null;
    for (const location of locations) {
      if (location.breakpoint !== lastBreakpoint || (lastLocation && location.uiLocation.compareTo(lastLocation))) {
        result.push(location);
        lastBreakpoint = location.breakpoint;
        lastLocation = location.uiLocation;
      }
    }
    return result;
  }

  #groupBreakpointLocationsById(breakpointLocations: Breakpoints.BreakpointManager.BreakpointLocation[]):
      Breakpoints.BreakpointManager.BreakpointLocation[][] {
    const map = new Platform.MapUtilities.Multimap<string, Breakpoints.BreakpointManager.BreakpointLocation>();
    for (const breakpointLocation of breakpointLocations) {
      const uiLocation = breakpointLocation.uiLocation;
      map.set(uiLocation.id(), breakpointLocation);
    }
    const arr: Breakpoints.BreakpointManager.BreakpointLocation[][] = [];
    for (const id of map.keysArray()) {
      const locations = Array.from(map.get(id));
      if (locations.length) {
        arr.push(locations);
      }
    }
    return arr;
  }

  #getLocationIdsByLineId(breakpointLocations: Breakpoints.BreakpointManager.BreakpointLocation[]):
      Platform.MapUtilities.Multimap<string, string> {
    const result = new Platform.MapUtilities.Multimap<string, string>();

    for (const breakpointLocation of breakpointLocations) {
      const uiLocation = breakpointLocation.uiLocation;
      result.set(uiLocation.lineId(), uiLocation.id());
    }

    return result;
  }

  #getBreakpointState(locations: Breakpoints.BreakpointManager.BreakpointLocation[]): BreakpointStatus {
    const hasEnabled = locations.some(location => location.breakpoint.enabled());
    const hasDisabled = locations.some(location => !location.breakpoint.enabled());
    let status: BreakpointStatus;
    if (hasEnabled) {
      status = hasDisabled ? BreakpointStatus.INDETERMINATE : BreakpointStatus.ENABLED;
    } else {
      status = BreakpointStatus.DISABLED;
    }
    return status;
  }

  #getContent(locations: Breakpoints.BreakpointManager.BreakpointLocation[][]):
      Promise<Array<TextUtils.Text.Text|Common.WasmDisassembly.WasmDisassembly>> {
    // Use a cache to share the Text objects between all breakpoints. This way
    // we share the cached line ending information that Text calculates. This
    // was very slow to calculate with a lot of breakpoints in the same very
    // large source file.
    const contentToTextMap = new Map<string, TextUtils.Text.Text>();

    return Promise.all(locations.map(async ([{uiLocation: {uiSourceCode}}]) => {
      const deferredContent = await uiSourceCode.requestContent({cachedWasmOnly: true});
      if ('wasmDisassemblyInfo' in deferredContent && deferredContent.wasmDisassemblyInfo) {
        return deferredContent.wasmDisassemblyInfo;
      }
      const contentText = deferredContent.content || '';
      if (contentToTextMap.has(contentText)) {
        return contentToTextMap.get(contentText) as TextUtils.Text.Text;
      }
      const text = new TextUtils.Text.Text(contentText);
      contentToTextMap.set(contentText, text);
      return text;
    }));
  }
}

export class BreakpointsView extends LegacyWrapper.LegacyWrapper.WrappableComponent {
  readonly #controller: BreakpointsSidebarController;

  static instance({forceNew}: {forceNew: boolean} = {forceNew: false}): BreakpointsView {
    if (!breakpointsViewInstance || forceNew) {
      breakpointsViewInstance = LegacyWrapper.LegacyWrapper.legacyWrapper(UI.Widget.Widget, new BreakpointsView());
    }
    return breakpointsViewInstance.getComponent();
  }

  constructor() {
    super();
    this.#controller = BreakpointsSidebarController.instance();
<<<<<<< HEAD
=======
    this.setAttribute('jslog', `${VisualLogging.section('sources.js-breakpoints')}`);
>>>>>>> 19c832a5
    void this.#controller.update();
  }

  static readonly litTagName = LitHtml.literal`devtools-breakpoint-view`;
  readonly #shadow = this.attachShadow({mode: 'open'});

  #pauseOnUncaughtExceptions: boolean = false;
  #pauseOnCaughtExceptions: boolean = false;

  // TODO(crbug.com/1382762): Remove special casing with dependent toggles as soon as Node LTS caught up on independent pause of exception toggles.
  #independentPauseToggles: boolean = false;

  #breakpointsActive: boolean = true;
  #breakpointGroups: BreakpointGroup[] = [];
  #urlToDifferentiatingPath: Map<Platform.DevToolsPath.UrlString, string> = new Map();

  set data(data: BreakpointsViewData) {
    this.#pauseOnUncaughtExceptions = data.pauseOnUncaughtExceptions;
    this.#pauseOnCaughtExceptions = data.pauseOnCaughtExceptions;
    this.#independentPauseToggles = data.independentPauseToggles;
    this.#breakpointsActive = data.breakpointsActive;
    this.#breakpointGroups = data.groups;

    const titleInfos: TitleInfo[] = [];
    for (const group of data.groups) {
      titleInfos.push({name: group.name, url: group.url});
    }
    this.#urlToDifferentiatingPath = getDifferentiatingPathMap(titleInfos);

    void this.render();
  }

  connectedCallback(): void {
    this.#shadow.adoptedStyleSheets = [Input.checkboxStyles, breakpointsViewStyles];
  }

  override async render(): Promise<void> {
    await coordinator.write('BreakpointsView render', () => {
      const clickHandler = async(event: Event): Promise<void> => {
        const currentTarget = event.currentTarget as HTMLElement;
        await this.#setSelected(currentTarget);
        event.consume();
      };

      const pauseOnCaughtIsChecked =
          (this.#independentPauseToggles || this.#pauseOnUncaughtExceptions) && this.#pauseOnCaughtExceptions;
      const pauseOnCaughtExceptionIsDisabled = !this.#independentPauseToggles && !this.#pauseOnUncaughtExceptions;
      // clang-format off
      const out = LitHtml.html`
        <div class='pause-on-uncaught-exceptions'
            tabindex='0'
            @click=${clickHandler}
            @keydown=${this.#keyDownHandler}
            role='checkbox'
            aria-checked=${this.#pauseOnUncaughtExceptions}
            data-first-pause>
          <label class='checkbox-label'>
            <input type='checkbox' tabindex=-1 ?checked=${this.#pauseOnUncaughtExceptions} @change=${this.#onPauseOnUncaughtExceptionsStateChanged.bind(this)} jslog=${VisualLogging.toggle('pause-uncaught').track({ change: true })}>
            <span>${i18nString(UIStrings.pauseOnUncaughtExceptions)}</span>
          </label>
        </div>
        <div class='pause-on-caught-exceptions'
              tabindex='-1'
              @click=${clickHandler}
              @keydown=${this.#keyDownHandler}
              role='checkbox'
              aria-checked=${pauseOnCaughtIsChecked}
              data-last-pause>
            <label class='checkbox-label'>
              <input data-pause-on-caught-checkbox type='checkbox' tabindex=-1 ?checked=${pauseOnCaughtIsChecked} ?disabled=${pauseOnCaughtExceptionIsDisabled} @change=${this.#onPauseOnCaughtExceptionsStateChanged.bind(this)} jslog=${VisualLogging.toggle('pause-on-caught-exception').track({ change: true })}>
              <span>${i18nString(UIStrings.pauseOnCaughtExceptions)}</span>
            </label>
        </div>
        <div role=tree>
          ${LitHtml.Directives.repeat(
            this.#breakpointGroups,
            group => group.url,
            (group, groupIndex) => LitHtml.html`${this.#renderBreakpointGroup(group, groupIndex)}`)}
        </div>`;
      // clang-format on
      LitHtml.render(out, this.#shadow, {host: this});
    });

    // If no element is tabbable, set the pause-on-exceptions to be tabbable. This can happen
    // if the previously focused element was removed.
    await coordinator.write('BreakpointsView make pause-on-exceptions focusable', () => {
      if (this.#shadow.querySelector('[tabindex="0"]') === null) {
        const element = this.#shadow.querySelector<HTMLElement>('[data-first-pause]');
        element?.setAttribute('tabindex', '0');
      }
    });
  }

  async #keyDownHandler(event: KeyboardEvent): Promise<void> {
    if (!event.target || !(event.target instanceof HTMLElement)) {
      return;
    }

    if (event.key === 'Home' || event.key === 'End') {
      event.consume(true);
      return this.#handleHomeOrEndKey(event.key);
    }
    if (Platform.KeyboardUtilities.keyIsArrowKey(event.key)) {
      event.consume(true);
      return this.#handleArrowKey(event.key, event.target);
    }
    if (Platform.KeyboardUtilities.isEnterOrSpaceKey(event)) {
      const currentTarget = event.currentTarget as HTMLElement;
      await this.#setSelected(currentTarget);
      const input = currentTarget.querySelector<HTMLInputElement>('input');
      if (input) {
        input.click();
      }
      event.consume();
    }
    return;
  }

  async #setSelected(element: HTMLElement|null): Promise<void> {
    if (!element) {
      return;
    }
    void coordinator.write('BreakpointsView focus on selected element', () => {
      const prevSelected = this.#shadow.querySelector('[tabindex="0"]');
      prevSelected?.setAttribute('tabindex', '-1');
      element.setAttribute('tabindex', '0');
      element.focus();
    });
  }

  async #handleArrowKey(key: Platform.KeyboardUtilities.ArrowKey, target: HTMLElement): Promise<void> {
    const setGroupExpandedState = (detailsElement: HTMLDetailsElement, expanded: boolean): Promise<void> => {
      if (expanded) {
        return coordinator.write('BreakpointsView expand', () => {
          detailsElement.setAttribute('open', '');
        });
      }
      return coordinator.write('BreakpointsView expand', () => {
        detailsElement.removeAttribute('open');
      });
    };
    const nextNode = await findNextNodeForKeyboardNavigation(target, key, setGroupExpandedState);
    return this.#setSelected(nextNode);
  }

  async #handleHomeOrEndKey(key: 'Home'|'End'): Promise<void> {
    if (key === 'Home') {
      const pauseOnExceptionsNode = this.#shadow.querySelector<HTMLElement>('[data-first-pause]');
      return this.#setSelected(pauseOnExceptionsNode);
    }
    if (key === 'End') {
      const numGroups = this.#breakpointGroups.length;
      if (numGroups === 0) {
        const lastPauseOnExceptionsNode = this.#shadow.querySelector<HTMLElement>('[data-last-pause]');
        return this.#setSelected(lastPauseOnExceptionsNode);
      }
      const lastGroupIndex = numGroups - 1;
      const lastGroup = this.#breakpointGroups[lastGroupIndex];

      if (lastGroup.expanded) {
        const lastBreakpointItem =
            this.#shadow.querySelector<HTMLElement>('[data-last-group] > [data-last-breakpoint]');
        return this.#setSelected(lastBreakpointItem);
      }
      const lastGroupSummaryElement = this.#shadow.querySelector<HTMLElement>('[data-last-group] > summary');
      return this.#setSelected(lastGroupSummaryElement);
    }
    return;
  }

  #renderEditBreakpointButton(breakpointItem: BreakpointItem): LitHtml.TemplateResult {
    const clickHandler = (event: Event): void => {
      Host.userMetrics.breakpointEditDialogRevealedFrom(
          Host.UserMetrics.BreakpointEditDialogRevealedFrom.BreakpointSidebarEditButton);
      void this.#controller.breakpointEdited(breakpointItem, true /* editButtonClicked */);
      event.consume();
    };
    const title = breakpointItem.type === SDK.DebuggerModel.BreakpointType.LOGPOINT ?
        i18nString(UIStrings.editLogpoint) :
        i18nString(UIStrings.editCondition);
    // clang-format off
    return LitHtml.html`
    <button data-edit-breakpoint @click=${clickHandler} title=${title} jslog=${VisualLogging.action('edit-breakpoint').track({click: true})}>
      <${IconButton.Icon.Icon.litTagName} name="edit"></${IconButton.Icon.Icon.litTagName}>
    </button>
      `;
    // clang-format on
  }

  #renderRemoveBreakpointButton(
      breakpointItems: BreakpointItem[], tooltipText: string, action: Host.UserMetrics.Action): LitHtml.TemplateResult {
    const clickHandler = (event: Event): void => {
      Host.userMetrics.actionTaken(action);
      void this.#controller.breakpointsRemoved(breakpointItems);
      event.consume();
    };
    // clang-format off
    return LitHtml.html`
    <button data-remove-breakpoint @click=${clickHandler} title=${tooltipText} aria-label=${tooltipText} jslog=${VisualLogging.action('remove-breakpoint').track({click: true})}>
      <${IconButton.Icon.Icon.litTagName} name="bin"></${IconButton.Icon.Icon.litTagName}>
    </button>
      `;
    // clang-format on
  }

  #onBreakpointGroupContextMenu(event: Event, breakpointGroup: BreakpointGroup): void {
    const {breakpointItems} = breakpointGroup;
    const menu = new UI.ContextMenu.ContextMenu(event);

    menu.defaultSection().appendItem(i18nString(UIStrings.removeAllBreakpointsInFile), () => {
      Host.userMetrics.actionTaken(Host.UserMetrics.Action.BreakpointsInFileRemovedFromContextMenu);
      void this.#controller.breakpointsRemoved(breakpointItems);
    }, {jslogContext: 'remove-file-breakpoints'});
    const otherGroups = this.#breakpointGroups.filter(group => group !== breakpointGroup);
    menu.defaultSection().appendItem(i18nString(UIStrings.removeOtherBreakpoints), () => {
      const breakpointItems = otherGroups.map(({breakpointItems}) => breakpointItems).flat();
      void this.#controller.breakpointsRemoved(breakpointItems);
    }, {disabled: otherGroups.length === 0, jslogContext: 'remove-other-breakpoints'});
    menu.defaultSection().appendItem(i18nString(UIStrings.removeAllBreakpoints), () => {
      const breakpointItems = this.#breakpointGroups.map(({breakpointItems}) => breakpointItems).flat();
      void this.#controller.breakpointsRemoved(breakpointItems);
    }, {jslogContext: 'remove-all-breakpoints'});

    const notEnabledItems =
        breakpointItems.filter(breakpointItem => breakpointItem.status !== BreakpointStatus.ENABLED);
    menu.debugSection().appendItem(i18nString(UIStrings.enableAllBreakpointsInFile), () => {
      Host.userMetrics.actionTaken(Host.UserMetrics.Action.BreakpointsInFileEnabledDisabledFromContextMenu);
      for (const breakpointItem of notEnabledItems) {
        this.#controller.breakpointStateChanged(breakpointItem, true);
      }
    }, {disabled: notEnabledItems.length === 0, jslogContext: 'enable-file-breakpoints'});
    const notDisabledItems =
        breakpointItems.filter(breakpointItem => breakpointItem.status !== BreakpointStatus.DISABLED);
    menu.debugSection().appendItem(i18nString(UIStrings.disableAllBreakpointsInFile), () => {
      Host.userMetrics.actionTaken(Host.UserMetrics.Action.BreakpointsInFileEnabledDisabledFromContextMenu);
      for (const breakpointItem of notDisabledItems) {
        this.#controller.breakpointStateChanged(breakpointItem, false);
      }
    }, {disabled: notDisabledItems.length === 0, jslogContext: 'disable-file-breakpoints'});

    void menu.show();
  }

  #renderBreakpointGroup(group: BreakpointGroup, groupIndex: number): LitHtml.TemplateResult {
    const contextmenuHandler = (event: Event): void => {
      this.#onBreakpointGroupContextMenu(event, group);
      event.consume();
    };
    const toggleHandler = (event: Event): void => {
      const htmlDetails = event.target as HTMLDetailsElement;
      group.expanded = htmlDetails.open;
      void this.#controller.expandedStateChanged(group.url, group.expanded);
    };
    const clickHandler = async(event: Event): Promise<void> => {
      const selected = event.currentTarget as HTMLElement;
      await this.#setSelected(selected);
      // Record the metric for expanding/collapsing in the click handler,
      // as we only then get the number of expand/collapse actions that were
      // initiated by the user.
      Host.userMetrics.actionTaken(Host.UserMetrics.Action.BreakpointGroupExpandedStateChanged);
      event.consume();
    };
    const classMap = {
      active: this.#breakpointsActive,
    };
    // clang-format off
    return LitHtml.html`
      <details class=${LitHtml.Directives.classMap(classMap)}
               ?data-first-group=${groupIndex === 0}
               ?data-last-group=${groupIndex === this.#breakpointGroups.length - 1}
               role=group
               aria-label='${group.name}'
               aria-description='${group.url}'
               ?open=${LitHtml.Directives.live(group.expanded)}
               @toggle=${toggleHandler}>
          <summary @contextmenu=${contextmenuHandler}
                   tabindex='-1'
                   @keydown=${this.#keyDownHandler}
                   @click=${clickHandler}>
            <span class='group-header' aria-hidden=true><span class='group-icon-or-disable'>${this.#renderFileIcon()}${this.#renderGroupCheckbox(group)}</span><span class='group-header-title' title='${group.url}'>${group.name}<span class='group-header-differentiator'>${this.#urlToDifferentiatingPath.get(group.url)}</span></span></span>
            <span class='group-hover-actions'>
              ${this.#renderRemoveBreakpointButton(group.breakpointItems, i18nString(UIStrings.removeAllBreakpointsInFile), Host.UserMetrics.Action.BreakpointsInFileRemovedFromRemoveButton)}
            </span>
          </summary>
        ${LitHtml.Directives.repeat(
          group.breakpointItems,
          item => item.id,
          (item, breakpointItemIndex) => this.#renderBreakpointEntry(item, group.editable, groupIndex, breakpointItemIndex))}
      </details>
      `;
    // clang-format on
  }

  #renderGroupCheckbox(group: BreakpointGroup): LitHtml.TemplateResult {
    const groupCheckboxToggled = (e: Event): void => {
      Host.userMetrics.actionTaken(Host.UserMetrics.Action.BreakpointsInFileCheckboxToggled);
      const element = e.target as HTMLInputElement;
      const updatedStatus = element.checked ? BreakpointStatus.ENABLED : BreakpointStatus.DISABLED;
      const itemsToUpdate = group.breakpointItems.filter(item => item.status !== updatedStatus);
      itemsToUpdate.forEach(item => {
        this.#controller.breakpointStateChanged(item, element.checked);
      });
      e.consume();
    };

    const checked = group.breakpointItems.some(item => item.status === BreakpointStatus.ENABLED);
    return LitHtml.html`
      <input class='group-checkbox' type='checkbox'
            aria-label=''
            .checked=${checked}
            @change=${groupCheckboxToggled}
            tabindex=-1
            jslog=${VisualLogging.toggle('breakpoint-group').track({
      change: true,
    })}>
    `;
  }

  #renderFileIcon(): LitHtml.TemplateResult {
    return LitHtml.html`<${IconButton.Icon.Icon.litTagName} name="file-script"></${IconButton.Icon.Icon.litTagName}>`;
  }

  #onBreakpointEntryContextMenu(event: Event, breakpointItem: BreakpointItem, editable: boolean): void {
    const items = this.#breakpointGroups.map(({breakpointItems}) => breakpointItems).flat();
    const otherItems = items.filter(item => item !== breakpointItem);

    const menu = new UI.ContextMenu.ContextMenu(event);
    const editBreakpointText = breakpointItem.type === SDK.DebuggerModel.BreakpointType.LOGPOINT ?
        i18nString(UIStrings.editLogpoint) :
        i18nString(UIStrings.editCondition);
    menu.revealSection().appendItem(i18nString(UIStrings.revealLocation), () => {
      void this.#controller.jumpToSource(breakpointItem);
    }, {jslogContext: 'jump-to-breakpoint'});

    menu.editSection().appendItem(editBreakpointText, () => {
      Host.userMetrics.breakpointEditDialogRevealedFrom(
          Host.UserMetrics.BreakpointEditDialogRevealedFrom.BreakpointSidebarContextMenu);
      void this.#controller.breakpointEdited(breakpointItem, false /* editButtonClicked */);
    }, {disabled: !editable, jslogContext: 'edit-breakpoint'});

    menu.defaultSection().appendItem(
        i18nString(UIStrings.enableAllBreakpoints),
        items.forEach.bind(items, item => this.#controller.breakpointStateChanged(item, true)), {
          disabled: items.every(item => item.status === BreakpointStatus.ENABLED),
          jslogContext: 'enable-all-breakpoints',
        });
    menu.defaultSection().appendItem(
        i18nString(UIStrings.disableAllBreakpoints),
        items.forEach.bind(items, item => this.#controller.breakpointStateChanged(item, false)), {
          disabled: items.every(item => item.status === BreakpointStatus.DISABLED),
          jslogContext: 'disable-all-breakpoints',
        });

    menu.footerSection().appendItem(i18nString(UIStrings.removeBreakpoint), () => {
      Host.userMetrics.actionTaken(Host.UserMetrics.Action.BreakpointRemovedFromContextMenu);
      void this.#controller.breakpointsRemoved([breakpointItem]);
    }, {jslogContext: 'remove-breakpoint'});
    menu.footerSection().appendItem(i18nString(UIStrings.removeOtherBreakpoints), () => {
      void this.#controller.breakpointsRemoved(otherItems);
    }, {disabled: otherItems.length === 0, jslogContext: 'remove-other-breakpoints'});
    menu.footerSection().appendItem(i18nString(UIStrings.removeAllBreakpoints), () => {
      const breakpointItems = this.#breakpointGroups.map(({breakpointItems}) => breakpointItems).flat();
      void this.#controller.breakpointsRemoved(breakpointItems);
    }, {jslogContext: 'remove-all-breakpoints'});

    void menu.show();
  }

  #renderBreakpointEntry(
      breakpointItem: BreakpointItem, editable: boolean, groupIndex: number,
      breakpointItemIndex: number): LitHtml.TemplateResult {
    const codeSnippetClickHandler = (event: Event): void => {
      void this.#controller.jumpToSource(breakpointItem);
      event.consume();
    };
    const breakpointItemClickHandler = async(event: Event): Promise<void> => {
      const target = event.currentTarget as HTMLDivElement;
      await this.#setSelected(target);
      event.consume();
    };
    const contextmenuHandler = (event: Event): void => {
      this.#onBreakpointEntryContextMenu(event, breakpointItem, editable);
      event.consume();
    };
    const classMap = {
      'breakpoint-item': true,
      'hit': breakpointItem.isHit,
      'conditional-breakpoint': breakpointItem.type === SDK.DebuggerModel.BreakpointType.CONDITIONAL_BREAKPOINT,
      'logpoint': breakpointItem.type === SDK.DebuggerModel.BreakpointType.LOGPOINT,
    };
    const breakpointItemDescription = this.#getBreakpointItemDescription(breakpointItem);
    const codeSnippet = Platform.StringUtilities.trimEndWithMaxLength(breakpointItem.codeSnippet, MAX_SNIPPET_LENGTH);
    const codeSnippetTooltip = this.#getCodeSnippetTooltip(breakpointItem.type, breakpointItem.hoverText);
    const itemsInGroup = this.#breakpointGroups[groupIndex].breakpointItems;

    // clang-format off
    return LitHtml.html`
    <div class=${LitHtml.Directives.classMap(classMap)}
         ?data-first-breakpoint=${breakpointItemIndex === 0}
         ?data-last-breakpoint=${breakpointItemIndex === itemsInGroup.length - 1}
         aria-label=${breakpointItemDescription}
         role=treeitem
         tabindex='-1'
         @contextmenu=${contextmenuHandler}
         @click=${breakpointItemClickHandler}
         @keydown=${this.#keyDownHandler}>
      <label class='checkbox-label'>
        <span class='type-indicator'></span>
        <input type='checkbox'
              aria-label=${breakpointItem.location}
              ?indeterminate=${breakpointItem.status === BreakpointStatus.INDETERMINATE}
              .checked=${breakpointItem.status === BreakpointStatus.ENABLED}
              @change=${(e: Event) => this.#onCheckboxToggled(e, breakpointItem)}
              tabindex=-1
              jslog=${VisualLogging.toggle('breakpoint').track({change: true})}>
      </label>
      <span class='code-snippet' @click=${codeSnippetClickHandler} title=${codeSnippetTooltip} jslog=${VisualLogging.action('sources.jump-to-breakpoint').track({click: true})}>${codeSnippet}</span>
      <span class='breakpoint-item-location-or-actions'>
        ${editable ? this.#renderEditBreakpointButton(breakpointItem) : LitHtml.nothing}
        ${this.#renderRemoveBreakpointButton([breakpointItem], i18nString(UIStrings.removeBreakpoint), Host.UserMetrics.Action.BreakpointRemovedFromRemoveButton)}
        <span class='location'>${breakpointItem.location}</span>
      </span>
    </div>
    `;
    // clang-format on
  }

  #getCodeSnippetTooltip(type: SDK.DebuggerModel.BreakpointType, hoverText?: string): string|undefined {
    switch (type) {
      case SDK.DebuggerModel.BreakpointType.REGULAR_BREAKPOINT:
        return undefined;
      case SDK.DebuggerModel.BreakpointType.CONDITIONAL_BREAKPOINT:
        assertNotNullOrUndefined(hoverText);
        return i18nString(UIStrings.conditionCode, {PH1: hoverText});
      case SDK.DebuggerModel.BreakpointType.LOGPOINT:
        assertNotNullOrUndefined(hoverText);
        return i18nString(UIStrings.logpointCode, {PH1: hoverText});
    }
  }

  #getBreakpointItemDescription(breakpointItem: BreakpointItem): Platform.UIString.LocalizedString {
    let checkboxDescription;
    switch (breakpointItem.status) {
      case BreakpointStatus.ENABLED:
        checkboxDescription = i18nString(UIStrings.checked);
        break;
      case BreakpointStatus.DISABLED:
        checkboxDescription = i18nString(UIStrings.unchecked);
        break;
      case BreakpointStatus.INDETERMINATE:
        checkboxDescription = i18nString(UIStrings.indeterminate);
        break;
    }
    if (!breakpointItem.isHit) {
      return checkboxDescription;
    }
    return i18nString(UIStrings.breakpointHit, {PH1: checkboxDescription});
  }

  #onCheckboxToggled(e: Event, item: BreakpointItem): void {
    const element = e.target as HTMLInputElement;
    this.#controller.breakpointStateChanged(item, element.checked);
  }

  #onPauseOnCaughtExceptionsStateChanged(e: Event): void {
    const {checked} = e.target as HTMLInputElement;
    this.#controller.setPauseOnCaughtExceptions(checked);
  }

  #onPauseOnUncaughtExceptionsStateChanged(e: Event): void {
    const {checked} = e.target as HTMLInputElement;
    if (!this.#independentPauseToggles) {
      const pauseOnCaughtCheckbox = this.#shadow.querySelector<HTMLInputElement>('[data-pause-on-caught-checkbox]');
      assertNotNullOrUndefined(pauseOnCaughtCheckbox);
      if (!checked && pauseOnCaughtCheckbox.checked) {
        // If we can only pause on caught exceptions if we pause on uncaught exceptions, make sure to
        // uncheck the pause on caught exception checkbox.
        pauseOnCaughtCheckbox.click();
      }

      void coordinator.write('BreakpointsView update pause-on-uncaught-exception', () => {
        // Disable/enable the pause on caught exception checkbox depending on whether
        // or not we are pausing on uncaught exceptions.
        if (checked) {
          pauseOnCaughtCheckbox.disabled = false;
        } else {
          pauseOnCaughtCheckbox.disabled = true;
        }
      });
    }
    this.#controller.setPauseOnUncaughtExceptions(checked);
  }
}

customElements.define('devtools-breakpoint-view', BreakpointsView);

declare global {
  interface HTMLElementTagNameMap {
    'devtools-breakpoint-view': BreakpointsView;
  }
}<|MERGE_RESOLUTION|>--- conflicted
+++ resolved
@@ -543,10 +543,7 @@
   constructor() {
     super();
     this.#controller = BreakpointsSidebarController.instance();
-<<<<<<< HEAD
-=======
     this.setAttribute('jslog', `${VisualLogging.section('sources.js-breakpoints')}`);
->>>>>>> 19c832a5
     void this.#controller.update();
   }
 
